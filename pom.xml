--- conflicted
+++ resolved
@@ -247,11 +247,7 @@
         <dependency>
             <groupId>com.conveyal</groupId>
             <artifactId>gtfs-lib</artifactId>
-<<<<<<< HEAD
-            <version>4.2.6-SNAPSHOT</version>
-=======
             <version>4.3.0</version>
->>>>>>> 566e4da3
         </dependency>
 
         <!-- Used for data-tools application database -->
