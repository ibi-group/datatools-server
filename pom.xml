<?xml version="1.0" encoding="UTF-8"?>
<project xmlns="http://maven.apache.org/POM/4.0.0"
         xmlns:xsi="http://www.w3.org/2001/XMLSchema-instance"
         xsi:schemaLocation="http://maven.apache.org/POM/4.0.0 http://maven.apache.org/xsd/maven-4.0.0.xsd">
    <modelVersion>4.0.0</modelVersion>

    <groupId>com.conveyal</groupId>
    <artifactId>datatools-server</artifactId>
    <version>3.8.1-SNAPSHOT</version>

    <licenses>
        <license>
            <name>MIT License</name>
            <url>https://opensource.org/licenses/MIT</url>
        </license>
    </licenses>

    <!-- Developer entries are provided for primary developers.
   For other contributors, see https://github.com/ibi-group/datatools-server/graphs/contributors -->
    <developers>
        <developer>
            <name>Landon Reed</name>
            <email>landon.reed@ibigroup.com</email>
            <organization>IBI Group</organization>
            <organizationUrl>https://ibigroup.com/</organizationUrl>
        </developer>
        <developer>
            <name>Evan Siroky</name>
            <email>evan.siroky@ibigroup.com</email>
            <organization>IBI Group</organization>
            <organizationUrl>https://ibigroup.com/</organizationUrl>
        </developer>
    </developers>

    <!-- Define where the source code for project lives -->
    <scm>
        <connection>scm:git:https://github.com/ibi-group/datatools-server.git</connection>
        <developerConnection>scm:git:ssh://git@github.com/ibi-group/datatools-server.git</developerConnection>
        <url>https://github.com/ibi-group/datatools-server.git</url>
    </scm>
    <properties>
        <jackson.version>2.12.1</jackson.version>
        <project.build.sourceEncoding>UTF-8</project.build.sourceEncoding>
        <!-- Using the latest version of geotools (e.g, 20) seems to cause issues with the shapefile
        plugin where the_geom for each feature is null. -->
        <geotools.version>20.1</geotools.version>
        <awsjavasdk.version>1.11.625</awsjavasdk.version>
    </properties>
    <build>
        <resources>
            <resource>
                <directory>src/main/resources</directory>
                <filtering>true</filtering>
                <includes>
                    <include>**/*.properties</include>
                    <include>logback.xml</include>
                    <include>gtfs/*</include>
                    <include>public/*</include>
                </includes>
            </resource>
        </resources>
        <plugins>
            <plugin>
                <groupId>org.apache.maven.plugins</groupId>
                <artifactId>maven-shade-plugin</artifactId>
                <version>2.2</version>
                <executions>
                    <execution>
                        <phase>package</phase>
                        <goals><goal>shade</goal></goals>
                        <configuration>
                            <finalName>dt-${git.commit.id.describe}</finalName>
                            <transformers>
                                <!-- files overwrite each other and geotools does not function without this.
                                         http://docs.geotools.org/latest/userguide/faq.html#how-do-i-create-an-executable-jar-for-my-geotools-app -->
                                <transformer implementation="org.apache.maven.plugins.shade.resource.ServicesResourceTransformer" />
                            </transformers>

                            <!-- signature files from included jars cause problems: http://stackoverflow.com/questions/999489 -->
                            <filters>
                                <filter>
                                    <artifact>*:*</artifact>
                                    <excludes>
                                        <exclude>META-INF/*.SF</exclude>
                                        <exclude>META-INF/*.DSA</exclude>
                                        <exclude>META-INF/*.RSA</exclude>
                                    </excludes>
                                </filter>
                            </filters>
                        </configuration>
                    </execution>
                </executions>
            </plugin>
            <plugin>
                <groupId>org.apache.maven.plugins</groupId>
                <artifactId>maven-compiler-plugin</artifactId>
                <version>3.7.0</version>
                <configuration>
                    <source>11</source>
                    <target>11</target>
                </configuration>
            </plugin>
            <plugin>
                <groupId>pl.project13.maven</groupId>
                <artifactId>git-commit-id-plugin</artifactId>
                <version>3.0.1</version>
                <executions>
                    <execution>
                        <goals>
                            <goal>revision</goal>
                        </goals>
                    </execution>
                </executions>
                <configuration>
                    <dotGitDirectory>${project.basedir}/.git</dotGitDirectory>
                    <!-- the below line will automatically generate the git properties file which is needed for the
                     SeverController to fully function.
                    -->
                    <generateGitPropertiesFile>true</generateGitPropertiesFile>
                    <injectAllReactorProjects>true</injectAllReactorProjects>
                    <!-- "git describe always" needed to keep GitHub actions from failing
                          See: https://github.com/git-commit-id/git-commit-id-maven-plugin/issues/61#issuecomment-68037525
                     -->
                    <gitDescribe>
                        <skip>false</skip>
                        <always>true</always>
                    </gitDescribe>
                </configuration>
            </plugin>
            <plugin>
                <groupId>org.apache.maven.plugins</groupId>
                <artifactId>maven-jar-plugin</artifactId>
                <version>3.1.2</version>
                <configuration>
                    <archive>
                        <manifest>
                            <mainClass>com.conveyal.datatools.manager.DataManager</mainClass>
                        </manifest>
                    </archive>
                </configuration>
            </plugin>
            <!-- This plugin generates code coverage reports during the test phase of maven. -->
            <plugin>
                <groupId>org.jacoco</groupId>
                <artifactId>jacoco-maven-plugin</artifactId>
                <version>0.8.2</version>
                <executions>
                    <execution>
                        <goals>
                            <goal>prepare-agent</goal>
                        </goals>
                    </execution>
                    <execution>
                        <id>report</id>
                        <phase>test</phase>
                        <goals>
                            <goal>report</goal>
                        </goals>
                    </execution>
                </executions>
            </plugin>
            <!-- maven-surefire-plugin is needed to run unit tests. -->
            <plugin>
                <artifactId>maven-surefire-plugin</artifactId>
                <version>2.22.2</version>
                <configuration>
                    <!-- This line is required to get this library, designed for older Java, to work with newer java. -->
                    <argLine>
                        --illegal-access=permit
                    </argLine>
                </configuration>
            </plugin>
        </plugins>
    </build>
    <repositories>
        <!-- Hack to force maven to check central first. Maven central is inherited from the superpom,
             but ends up at the end of the list. Though most of the time the artifact is in central,
             Maven tries to download from every other repository and fails before checking central.
             Do not change the id from central2 to central, otherwise the entry will be ignored. -->
        <repository>
            <id>central2</id>
            <name>check central first to avoid a lot of not found warnings</name>
            <url>https://repo1.maven.org/maven2</url>
            <snapshots>
                <enabled>true</enabled>
                <updatePolicy>always</updatePolicy>
            </snapshots>
        </repository>
        <!--  Repository for geotools (as of April 2020)  -->
        <repository>
            <id>osgeo</id>
            <name>OSGeo Release Repository</name>
            <url>https://repo.osgeo.org/repository/release/</url>
            <snapshots><enabled>false</enabled></snapshots>
            <releases><enabled>true</enabled></releases>
        </repository>
        <repository>
            <id>sonatype</id>
            <name>sonatype snapshots</name>
            <url>https://oss.sonatype.org/content/repositories/snapshots/</url>
            <snapshots>
                <enabled>true</enabled>
                <updatePolicy>always</updatePolicy>
            </snapshots>
        </repository>
        <!--  used for importing java projects from github -->
        <repository>
            <id>jitpack.io</id>
            <url>https://jitpack.io</url>
        </repository>
    </repositories>

    <dependencies>
        <!-- Handles HTTP server -->
        <dependency>
            <groupId>com.sparkjava</groupId>
            <artifactId>spark-core</artifactId>
            <version>2.9.4</version>
        </dependency>

        <!-- Logging -->
        <dependency>
            <groupId>org.slf4j</groupId>
            <artifactId>slf4j-api</artifactId>
            <version>1.7.12</version>
        </dependency>

        <dependency>
            <groupId>ch.qos.logback</groupId>
            <artifactId>logback-classic</artifactId>
            <version>1.2.3</version>
        </dependency>

        <!-- Used to connect to and import legacy editor MapDBs -->
        <dependency>
            <groupId>org.mapdb</groupId>
            <artifactId>mapdb</artifactId>
            <version>1.0.8</version>
        </dependency>

        <!-- Used for MappedSuperClass annotation on Model classes -->
        <dependency>
            <groupId>org.eclipse.persistence</groupId>
            <artifactId>javax.persistence</artifactId>
            <version>2.1.0</version>
        </dependency>

        <!-- Used for testing (note: this should match the version in gtfs-lib). -->
        <dependency>
            <groupId>org.junit.jupiter</groupId>
            <artifactId>junit-jupiter-engine</artifactId>
            <version>5.7.0</version>
            <scope>test</scope>
        </dependency>
        <!-- Provides JUnit 5.x parametrized tests -->
        <dependency>
            <groupId>org.junit.jupiter</groupId>
            <artifactId>junit-jupiter-params</artifactId>
            <version>5.5.2</version>
            <scope>test</scope>
        </dependency>

        <!-- Used for loading/fetching/validating/writing GTFS entities. gtfs-lib also provides access to:
         - commons-io - generic utilities
         - AWS S3 SDK - putting/getting objects into/out of S3.
         -->
        <dependency>
            <groupId>com.conveyal</groupId>
            <artifactId>gtfs-lib</artifactId>
<<<<<<< HEAD
            <version>7.0.2</version>
=======
            <version>2d7d77c562557ab442201a54f67d4a7d5d703602</version>
>>>>>>> 128f14d9
            <!-- Exclusions added in order to silence SLF4J warnings about multiple bindings:
                http://www.slf4j.org/codes.html#multiple_bindings
            -->
            <exclusions>
                <exclusion>
                    <groupId>org.slf4j</groupId>
                    <artifactId>slf4j-simple</artifactId>
                </exclusion>
            </exclusions>
        </dependency>
<!--        <dependency>-->
<!--            <groupId>com.github.conveyal</groupId>-->
<!--            <artifactId>gtfs-lib</artifactId>-->
<!--            <version>5c383ab</version>-->
<!--            &lt;!&ndash; Exclusions added in order to silence SLF4J warnings about multiple bindings:-->
<!--                http://www.slf4j.org/codes.html#multiple_bindings-->
<!--            &ndash;&gt;-->
<!--            <exclusions>-->
<!--                <exclusion>-->
<!--                    <groupId>org.slf4j</groupId>-->
<!--                    <artifactId>slf4j-simple</artifactId>-->
<!--                </exclusion>-->
<!--            </exclusions>-->
<!--        </dependency>-->

        <!-- Used for application database -->
        <dependency>
            <groupId>org.mongodb</groupId>
            <artifactId>mongodb-driver-sync</artifactId>
            <version>4.0.6</version>
        </dependency>

        <!-- Miscellaneous utilities -->
        <dependency>
            <groupId>com.google.guava</groupId>
            <artifactId>guava</artifactId>
            <version>32.0.0-jre</version>
        </dependency>
        <dependency>
            <groupId>javax.xml.bind</groupId>
            <artifactId>jaxb-api</artifactId>
            <version>2.3.1</version>
        </dependency>


        <!-- Note: Unless we are explicit with the jackson dependencies listed below, other versions included in other
        dependencies may cause conflicts. Specifically, there is an issue with the JsonAlias annotation (used in
        com.conveyal.datatools.manager.models.Snapshot) not working properly.-->
        <dependency>
            <groupId>com.fasterxml.jackson.core</groupId>
            <artifactId>jackson-core</artifactId>
            <version>${jackson.version}</version>
        </dependency>
        <!-- Handles parsing yaml config -->
        <dependency>
            <groupId>com.fasterxml.jackson.dataformat</groupId>
            <artifactId>jackson-dataformat-yaml</artifactId>
            <version>${jackson.version}</version>
        </dependency>
        <dependency>
            <groupId>com.fasterxml.jackson.core</groupId>
            <artifactId>jackson-databind</artifactId>
            <version>${jackson.version}</version>
        </dependency>

        <dependency>
            <groupId>com.fasterxml.jackson.core</groupId>
            <artifactId>jackson-annotations</artifactId>
            <version>${jackson.version}</version>
        </dependency>

        <!-- Used to send email notifications to subscribing users. Note: datatools-server also depends on this library
         for commons lang3 from org.apache.commons. -->
        <dependency>
            <groupId>com.sparkpost</groupId>
            <artifactId>sparkpost-lib</artifactId>
            <version>0.27</version>
        </dependency>

        <!-- Efficient collections for primitive types -->
        <dependency>
            <groupId>net.sf.trove4j</groupId>
            <artifactId>trove4j</artifactId>
            <version>3.0.3</version>
        </dependency>

        <!-- Used for handling shapefiles -->
        <dependency>
            <groupId>org.geotools</groupId>
            <artifactId>gt-shapefile</artifactId>
            <version>${geotools.version}</version>
        </dependency>
        <!-- gt-metadata and gt-api contains some dependencies required by gt-shapefile -->
        <dependency>
            <groupId>org.geotools</groupId>
            <artifactId>gt-metadata</artifactId>
            <version>${geotools.version}</version>
        </dependency>
        <dependency>
            <groupId>org.geotools</groupId>
            <artifactId>gt-api</artifactId>
            <version>${geotools.version}</version>
        </dependency>
        <!-- gt-epsg-hsql includes coordinate reference libraries that were removed from gtfs-lib in
             https://github.com/conveyal/gtfs-lib/pull/290 -->
        <dependency>
            <groupId>org.geotools</groupId>
            <artifactId>gt-epsg-hsql</artifactId>
            <version>${geotools.version}</version>
        </dependency>

        <!-- Error reporting -->
        <dependency>
            <groupId>com.bugsnag</groupId>
            <version>3.6.2</version>
            <artifactId>bugsnag</artifactId>
        </dependency>

        <!-- JWT verification for Auth0 -->
        <dependency>
            <groupId>com.auth0</groupId>
            <artifactId>java-jwt</artifactId>
            <version>2.3.0</version>
        </dependency>

        <!-- Rest Assured is an assertion library that makes testing web APIs easy. -->
        <dependency>
            <groupId>io.rest-assured</groupId>
            <artifactId>rest-assured</artifactId>
            <version>3.1.1</version>
            <scope>test</scope>
        </dependency>
        <!-- Hamcrest is an assertion library that prints pretty messages when assertions fail -->
        <dependency>
            <groupId>org.hamcrest</groupId>
            <artifactId>java-hamcrest</artifactId>
            <version>2.0.0.0</version>
            <scope>test</scope>
        </dependency>
        <!-- Snapshotting library for testing -->
        <dependency>
            <groupId>com.github.ibi-group</groupId>
            <artifactId>java-snapshot-matcher</artifactId>
            <version>master</version>
            <scope>test</scope>
        </dependency>
        <!-- wiremock is used to mock http requests -->
        <dependency>
            <groupId>com.github.tomakehurst</groupId>
            <artifactId>wiremock-standalone</artifactId>
            <version>2.14.0</version>
            <scope>test</scope>
        </dependency>
        <!-- Used to write YAML files -->
        <dependency>
            <groupId>org.yaml</groupId>
            <artifactId>snakeyaml</artifactId>
            <version>1.26</version>
        </dependency>
        <!-- Used for writing csv for merged feeds. Note: this appears to be one of the only
          CSV libraries that will only quote values when necessary (e.g., there is a comma character
          contained within the value) and that will work with an output stream writer when writing
          directly to a zip output stream.
          -->
        <dependency>
            <groupId>net.sf.supercsv</groupId>
            <artifactId>super-csv</artifactId>
            <version>2.4.0</version>
        </dependency>
        <!-- AWS individual module imports (S3 imported by gtfs-lib) -->
        <dependency>
            <groupId>com.amazonaws</groupId>
            <artifactId>aws-java-sdk-ec2</artifactId>
            <version>${awsjavasdk.version}</version>
        </dependency>
        <dependency>
            <groupId>com.amazonaws</groupId>
            <artifactId>aws-java-sdk-iam</artifactId>
            <version>${awsjavasdk.version}</version>
        </dependency>
        <dependency>
            <groupId>com.amazonaws</groupId>
            <artifactId>aws-java-sdk-elasticloadbalancingv2</artifactId>
            <version>${awsjavasdk.version}</version>
        </dependency>
        <!-- AWS STS allows Data Tools to assume other roles in order to deploy OTP to other AWS accounts. -->
        <dependency>
            <groupId>com.amazonaws</groupId>
            <artifactId>aws-java-sdk-sts</artifactId>
            <version>${awsjavasdk.version}</version>
        </dependency>
        <dependency>
            <groupId>com.github.MobilityData.gtfs-validator</groupId>
            <artifactId>gtfs-validator-main</artifactId>
            <version>4.0.0</version>
        </dependency>
        <dependency>
            <groupId>com.google.code.gson</groupId>
            <artifactId>gson</artifactId>
            <version>2.8.9</version>
        </dependency>
    </dependencies>

</project><|MERGE_RESOLUTION|>--- conflicted
+++ resolved
@@ -267,11 +267,7 @@
         <dependency>
             <groupId>com.conveyal</groupId>
             <artifactId>gtfs-lib</artifactId>
-<<<<<<< HEAD
             <version>7.0.2</version>
-=======
-            <version>2d7d77c562557ab442201a54f67d4a7d5d703602</version>
->>>>>>> 128f14d9
             <!-- Exclusions added in order to silence SLF4J warnings about multiple bindings:
                 http://www.slf4j.org/codes.html#multiple_bindings
             -->
