--- conflicted
+++ resolved
@@ -271,12 +271,7 @@
         <dependency>
             <groupId>com.github.conveyal</groupId>
             <artifactId>gtfs-lib</artifactId>
-<<<<<<< HEAD
-            <version>2d7d77c562557ab442201a54f67d4a7d5d703602</version>
-=======
-            <!-- Latest dev build on jitpack.io -->
-            <version>9bc752d3ef</version>
->>>>>>> b3b79fe9
+            <version>e83292580a44880e1efcf6a35d24c2d46044c6f1</version>
             <!-- Exclusions added in order to silence SLF4J warnings about multiple bindings:
                 http://www.slf4j.org/codes.html#multiple_bindings
             -->
