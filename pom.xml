--- conflicted
+++ resolved
@@ -196,7 +196,6 @@
             <name>OpenGeo Maven Repository</name>
             <url>https://repo.opengeo.org</url>
         </repository>
-<<<<<<< HEAD
         <repository>
             <id>sonatype</id>
             <name>sonatype snapshots</name>
@@ -206,8 +205,6 @@
                 <updatePolicy>always</updatePolicy>
             </snapshots>
         </repository>
-=======
->>>>>>> 1ba68d01
         <!--  used for importing java projects from github -->
         <repository>
             <id>jitpack.io</id>
@@ -272,12 +269,7 @@
         <dependency>
             <groupId>com.github.conveyal</groupId>
             <artifactId>gtfs-lib</artifactId>
-<<<<<<< HEAD
-            <version>ee5e98fdee55af1efdca83a34991b6ba54c429e9</version>
-=======
-            <!-- Latest dev build on jitpack.io -->
-            <version>ca419a8149</version>
->>>>>>> 1ba68d01
+            <version>3aac816514738e3f10a80302ba1f03d8fed3f72c</version>
             <!-- Exclusions added in order to silence SLF4J warnings about multiple bindings:
                 http://www.slf4j.org/codes.html#multiple_bindings
             -->
