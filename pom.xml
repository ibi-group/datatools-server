--- conflicted
+++ resolved
@@ -265,14 +265,10 @@
          - AWS S3 SDK - putting/getting objects into/out of S3.
          -->
         <dependency>
-            <groupId>com.conveyal</groupId>
+            <groupId>com.github.conveyal</groupId>
             <artifactId>gtfs-lib</artifactId>
             <!-- Latest dev build on jitpack.io -->
-<<<<<<< HEAD
-            <version>7.0.2</version>
-=======
             <version>a5f60417e38043d35148aa6873c93056e69e9c87</version>
->>>>>>> 1a92792c
             <!-- Exclusions added in order to silence SLF4J warnings about multiple bindings:
                 http://www.slf4j.org/codes.html#multiple_bindings
             -->
