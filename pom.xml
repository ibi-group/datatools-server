--- conflicted
+++ resolved
@@ -272,11 +272,7 @@
             <groupId>com.github.ibi-group</groupId>
             <artifactId>gtfs-lib</artifactId>
             <!-- Latest dev build on jitpack.io -->
-<<<<<<< HEAD
-            <version>f9500a0d9012e22ede8386d64b918ad2d9f4f8d5</version>
-=======
-            <version>761456fdc66bc1b72fc860b5e5853b0f2904e009</version>
->>>>>>> a36b3a61
+            <version>a8a376c82b</version>
             <!-- Exclusions added in order to silence SLF4J warnings about multiple bindings:
                 http://www.slf4j.org/codes.html#multiple_bindings
             -->
