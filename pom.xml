<?xml version="1.0" encoding="UTF-8"?>
<project xmlns="http://maven.apache.org/POM/4.0.0"
         xmlns:xsi="http://www.w3.org/2001/XMLSchema-instance"
         xsi:schemaLocation="http://maven.apache.org/POM/4.0.0 http://maven.apache.org/xsd/maven-4.0.0.xsd">
    <modelVersion>4.0.0</modelVersion>

    <groupId>com.conveyal</groupId>
    <artifactId>datatools-server</artifactId>
    <version>3.8.1-SNAPSHOT</version>

    <licenses>
        <license>
            <name>MIT License</name>
            <url>https://opensource.org/licenses/MIT</url>
        </license>
    </licenses>

    <!-- Developer entries are provided for primary developers.
   For other contributors, see https://github.com/ibi-group/datatools-server/graphs/contributors -->
    <developers>
        <developer>
            <name>Landon Reed</name>
            <email>landon.reed@ibigroup.com</email>
            <organization>IBI Group</organization>
            <organizationUrl>https://ibigroup.com/</organizationUrl>
        </developer>
        <developer>
            <name>Evan Siroky</name>
            <email>evan.siroky@ibigroup.com</email>
            <organization>IBI Group</organization>
            <organizationUrl>https://ibigroup.com/</organizationUrl>
        </developer>
    </developers>

    <!-- Define where the source code for project lives -->
    <scm>
        <connection>scm:git:https://github.com/ibi-group/datatools-server.git</connection>
        <developerConnection>scm:git:ssh://git@github.com/ibi-group/datatools-server.git</developerConnection>
        <url>https://github.com/ibi-group/datatools-server.git</url>
    </scm>
    <properties>
        <jackson.version>2.12.1</jackson.version>
        <project.build.sourceEncoding>UTF-8</project.build.sourceEncoding>
        <!-- Using the latest version of geotools (e.g, 20) seems to cause issues with the shapefile
        plugin where the_geom for each feature is null. -->
        <geotools.version>20.1</geotools.version>
        <awsjavasdk.version>1.11.625</awsjavasdk.version>
    </properties>
    <build>
        <resources>
            <resource>
                <directory>src/main/resources</directory>
                <filtering>true</filtering>
                <includes>
                    <include>**/*.properties</include>
                    <include>logback.xml</include>
                    <include>gtfs/*</include>
                    <include>public/*</include>
                </includes>
            </resource>
        </resources>
        <plugins>
            <plugin>
                <groupId>org.apache.maven.plugins</groupId>
                <artifactId>maven-shade-plugin</artifactId>
                <version>2.2</version>
                <executions>
                    <execution>
                        <phase>package</phase>
                        <goals><goal>shade</goal></goals>
                        <configuration>
                            <finalName>dt-${git.commit.id.describe}</finalName>
                            <transformers>
                                <!-- files overwrite each other and geotools does not function without this.
                                         http://docs.geotools.org/latest/userguide/faq.html#how-do-i-create-an-executable-jar-for-my-geotools-app -->
                                <transformer implementation="org.apache.maven.plugins.shade.resource.ServicesResourceTransformer" />
                            </transformers>

                            <!-- signature files from included jars cause problems: http://stackoverflow.com/questions/999489 -->
                            <filters>
                                <filter>
                                    <artifact>*:*</artifact>
                                    <excludes>
                                        <exclude>META-INF/*.SF</exclude>
                                        <exclude>META-INF/*.DSA</exclude>
                                        <exclude>META-INF/*.RSA</exclude>
                                    </excludes>
                                </filter>
                            </filters>
                        </configuration>
                    </execution>
                </executions>
            </plugin>
            <plugin>
                <groupId>org.apache.maven.plugins</groupId>
                <artifactId>maven-compiler-plugin</artifactId>
                <version>3.7.0</version>
                <configuration>
                    <source>11</source>
                    <target>11</target>
                </configuration>
            </plugin>
            <plugin>
                <groupId>pl.project13.maven</groupId>
                <artifactId>git-commit-id-plugin</artifactId>
                <version>3.0.1</version>
                <executions>
                    <execution>
                        <goals>
                            <goal>revision</goal>
                        </goals>
                    </execution>
                </executions>
                <configuration>
                    <dotGitDirectory>${project.basedir}/.git</dotGitDirectory>
                    <!-- the below line will automatically generate the git properties file which is needed for the
                     SeverController to fully function.
                    -->
                    <generateGitPropertiesFile>true</generateGitPropertiesFile>
                    <injectAllReactorProjects>true</injectAllReactorProjects>
                    <!-- "git describe always" needed to keep GitHub actions from failing
                          See: https://github.com/git-commit-id/git-commit-id-maven-plugin/issues/61#issuecomment-68037525
                     -->
                    <gitDescribe>
                        <skip>false</skip>
                        <always>true</always>
                    </gitDescribe>
                </configuration>
            </plugin>
            <plugin>
                <groupId>org.apache.maven.plugins</groupId>
                <artifactId>maven-jar-plugin</artifactId>
                <version>3.1.2</version>
                <configuration>
                    <archive>
                        <manifest>
                            <mainClass>com.conveyal.datatools.manager.DataManager</mainClass>
                        </manifest>
                    </archive>
                </configuration>
            </plugin>
            <!-- This plugin generates code coverage reports during the test phase of maven. -->
            <plugin>
                <groupId>org.jacoco</groupId>
                <artifactId>jacoco-maven-plugin</artifactId>
                <version>0.8.2</version>
                <executions>
                    <execution>
                        <goals>
                            <goal>prepare-agent</goal>
                        </goals>
                    </execution>
                    <execution>
                        <id>report</id>
                        <phase>test</phase>
                        <goals>
                            <goal>report</goal>
                        </goals>
                    </execution>
                </executions>
            </plugin>
            <!-- maven-surefire-plugin is needed to run unit tests. -->
            <plugin>
                <artifactId>maven-surefire-plugin</artifactId>
                <version>2.22.2</version>
                <configuration>
                    <!-- This line is required to get this library, designed for older Java, to work with newer java. -->
                    <argLine>
                        --illegal-access=permit
                    </argLine>
                </configuration>
            </plugin>
        </plugins>
    </build>
    <repositories>
        <!-- Hack to force maven to check central first. Maven central is inherited from the superpom,
             but ends up at the end of the list. Though most of the time the artifact is in central,
             Maven tries to download from every other repository and fails before checking central.
             Do not change the id from central2 to central, otherwise the entry will be ignored. -->
        <repository>
            <id>central2</id>
            <name>check central first to avoid a lot of not found warnings</name>
            <url>https://repo1.maven.org/maven2</url>
            <snapshots>
                <enabled>true</enabled>
                <updatePolicy>always</updatePolicy>
            </snapshots>
        </repository>
        <!--  Repository for geotools (as of April 2020)  -->
        <repository>
            <id>osgeo</id>
            <name>OSGeo Release Repository</name>
            <url>https://repo.osgeo.org/repository/release/</url>
            <snapshots><enabled>false</enabled></snapshots>
            <releases><enabled>true</enabled></releases>
        </repository>
        <repository>
            <id>sonatype</id>
            <name>sonatype snapshots</name>
            <url>https://oss.sonatype.org/content/repositories/snapshots/</url>
            <snapshots>
                <enabled>true</enabled>
                <updatePolicy>always</updatePolicy>
            </snapshots>
        </repository>
        <!--  used for importing java projects from github -->
        <repository>
            <id>jitpack.io</id>
            <url>https://jitpack.io</url>
        </repository>
    </repositories>

    <dependencies>
        <!-- Handles HTTP server -->
        <dependency>
            <groupId>com.sparkjava</groupId>
            <artifactId>spark-core</artifactId>
            <version>2.9.4</version>
        </dependency>

        <!-- Logging -->
        <dependency>
            <groupId>org.slf4j</groupId>
            <artifactId>slf4j-api</artifactId>
            <version>1.7.12</version>
        </dependency>

        <dependency>
            <groupId>ch.qos.logback</groupId>
            <artifactId>logback-classic</artifactId>
            <version>1.2.3</version>
        </dependency>

        <!-- Used to connect to and import legacy editor MapDBs -->
        <dependency>
            <groupId>org.mapdb</groupId>
            <artifactId>mapdb</artifactId>
            <version>1.0.8</version>
        </dependency>

        <!-- Used for MappedSuperClass annotation on Model classes -->
        <dependency>
            <groupId>org.eclipse.persistence</groupId>
            <artifactId>javax.persistence</artifactId>
            <version>2.1.0</version>
        </dependency>

        <!-- Used for testing (note: this should match the version in gtfs-lib). -->
        <dependency>
            <groupId>org.junit.jupiter</groupId>
            <artifactId>junit-jupiter-engine</artifactId>
            <version>5.7.0</version>
            <scope>test</scope>
        </dependency>
        <!-- Provides JUnit 5.x parametrized tests -->
        <dependency>
            <groupId>org.junit.jupiter</groupId>
            <artifactId>junit-jupiter-params</artifactId>
            <version>5.5.2</version>
            <scope>test</scope>
        </dependency>

        <!-- Used for loading/fetching/validating/writing GTFS entities. gtfs-lib also provides access to:
         - commons-io - generic utilities
         - AWS S3 SDK - putting/getting objects into/out of S3.
         -->
        <dependency>
            <groupId>com.github.conveyal</groupId>
            <artifactId>gtfs-lib</artifactId>
<<<<<<< HEAD
            <version>32c084009930501ce992695be73a83ae7f7f767e</version>
=======
            <version>2d7d77c562557ab442201a54f67d4a7d5d703602</version>
>>>>>>> a98d0564
            <!-- Exclusions added in order to silence SLF4J warnings about multiple bindings:
                http://www.slf4j.org/codes.html#multiple_bindings
            -->
            <exclusions>
                <exclusion>
                    <groupId>org.slf4j</groupId>
                    <artifactId>slf4j-simple</artifactId>
                </exclusion>
            </exclusions>
        </dependency>

        <!-- Used for application database -->
        <dependency>
            <groupId>org.mongodb</groupId>
            <artifactId>mongodb-driver-sync</artifactId>
            <version>4.0.6</version>
        </dependency>

        <!-- Miscellaneous utilities -->
        <dependency>
            <groupId>com.google.guava</groupId>
            <artifactId>guava</artifactId>
            <version>32.0.0-jre</version>
        </dependency>
        <dependency>
            <groupId>javax.xml.bind</groupId>
            <artifactId>jaxb-api</artifactId>
            <version>2.3.1</version>
        </dependency>


        <!-- Note: Unless we are explicit with the jackson dependencies listed below, other versions included in other
        dependencies may cause conflicts. Specifically, there is an issue with the JsonAlias annotation (used in
        com.conveyal.datatools.manager.models.Snapshot) not working properly.-->
        <dependency>
            <groupId>com.fasterxml.jackson.core</groupId>
            <artifactId>jackson-core</artifactId>
            <version>${jackson.version}</version>
        </dependency>
        <!-- Handles parsing yaml config -->
        <dependency>
            <groupId>com.fasterxml.jackson.dataformat</groupId>
            <artifactId>jackson-dataformat-yaml</artifactId>
            <version>${jackson.version}</version>
        </dependency>
        <dependency>
            <groupId>com.fasterxml.jackson.core</groupId>
            <artifactId>jackson-databind</artifactId>
            <version>${jackson.version}</version>
        </dependency>

        <dependency>
            <groupId>com.fasterxml.jackson.core</groupId>
            <artifactId>jackson-annotations</artifactId>
            <version>${jackson.version}</version>
        </dependency>

        <!-- Used to send email notifications to subscribing users. Note: datatools-server also depends on this library
         for commons lang3 from org.apache.commons. -->
        <dependency>
            <groupId>com.sparkpost</groupId>
            <artifactId>sparkpost-lib</artifactId>
            <version>0.27</version>
        </dependency>

        <!-- Efficient collections for primitive types -->
        <dependency>
            <groupId>net.sf.trove4j</groupId>
            <artifactId>trove4j</artifactId>
            <version>3.0.3</version>
        </dependency>

        <!-- Used for handling shapefiles -->
        <dependency>
            <groupId>org.geotools</groupId>
            <artifactId>gt-shapefile</artifactId>
            <version>${geotools.version}</version>
        </dependency>
        <!-- gt-metadata and gt-api contains some dependencies required by gt-shapefile -->
        <dependency>
            <groupId>org.geotools</groupId>
            <artifactId>gt-metadata</artifactId>
            <version>${geotools.version}</version>
        </dependency>
        <dependency>
            <groupId>org.geotools</groupId>
            <artifactId>gt-api</artifactId>
            <version>${geotools.version}</version>
        </dependency>
        <!-- gt-epsg-hsql includes coordinate reference libraries that were removed from gtfs-lib in
             https://github.com/conveyal/gtfs-lib/pull/290 -->
        <dependency>
            <groupId>org.geotools</groupId>
            <artifactId>gt-epsg-hsql</artifactId>
            <version>${geotools.version}</version>
        </dependency>

        <!-- Error reporting -->
        <dependency>
            <groupId>com.bugsnag</groupId>
            <version>3.6.2</version>
            <artifactId>bugsnag</artifactId>
        </dependency>

        <!-- JWT verification for Auth0 -->
        <dependency>
            <groupId>com.auth0</groupId>
            <artifactId>java-jwt</artifactId>
            <version>2.3.0</version>
        </dependency>

        <!-- Rest Assured is an assertion library that makes testing web APIs easy. -->
        <dependency>
            <groupId>io.rest-assured</groupId>
            <artifactId>rest-assured</artifactId>
            <version>3.1.1</version>
            <scope>test</scope>
        </dependency>
        <!-- Hamcrest is an assertion library that prints pretty messages when assertions fail -->
        <dependency>
            <groupId>org.hamcrest</groupId>
            <artifactId>java-hamcrest</artifactId>
            <version>2.0.0.0</version>
            <scope>test</scope>
        </dependency>
        <!-- Snapshotting library for testing -->
        <dependency>
            <groupId>com.github.ibi-group</groupId>
            <artifactId>java-snapshot-matcher</artifactId>
            <version>master</version>
            <scope>test</scope>
        </dependency>
        <!-- wiremock is used to mock http requests -->
        <dependency>
            <groupId>com.github.tomakehurst</groupId>
            <artifactId>wiremock-standalone</artifactId>
            <version>2.14.0</version>
            <scope>test</scope>
        </dependency>
        <!-- Used to write YAML files -->
        <dependency>
            <groupId>org.yaml</groupId>
            <artifactId>snakeyaml</artifactId>
            <version>1.26</version>
        </dependency>
        <!-- Used for writing csv for merged feeds. Note: this appears to be one of the only
          CSV libraries that will only quote values when necessary (e.g., there is a comma character
          contained within the value) and that will work with an output stream writer when writing
          directly to a zip output stream.
          -->
        <dependency>
            <groupId>net.sf.supercsv</groupId>
            <artifactId>super-csv</artifactId>
            <version>2.4.0</version>
        </dependency>
        <!-- AWS individual module imports (S3 imported by gtfs-lib) -->
        <dependency>
            <groupId>com.amazonaws</groupId>
            <artifactId>aws-java-sdk-ec2</artifactId>
            <version>${awsjavasdk.version}</version>
        </dependency>
        <dependency>
            <groupId>com.amazonaws</groupId>
            <artifactId>aws-java-sdk-iam</artifactId>
            <version>${awsjavasdk.version}</version>
        </dependency>
        <dependency>
            <groupId>com.amazonaws</groupId>
            <artifactId>aws-java-sdk-elasticloadbalancingv2</artifactId>
            <version>${awsjavasdk.version}</version>
        </dependency>
        <!-- AWS STS allows Data Tools to assume other roles in order to deploy OTP to other AWS accounts. -->
        <dependency>
            <groupId>com.amazonaws</groupId>
            <artifactId>aws-java-sdk-sts</artifactId>
            <version>${awsjavasdk.version}</version>
        </dependency>
        <dependency>
            <groupId>com.github.MobilityData.gtfs-validator</groupId>
            <artifactId>gtfs-validator-main</artifactId>
            <version>4.0.0</version>
        </dependency>
        <dependency>
            <groupId>com.google.code.gson</groupId>
            <artifactId>gson</artifactId>
            <version>2.8.9</version>
        </dependency>
    </dependencies>

</project><|MERGE_RESOLUTION|>--- conflicted
+++ resolved
@@ -267,11 +267,7 @@
         <dependency>
             <groupId>com.github.conveyal</groupId>
             <artifactId>gtfs-lib</artifactId>
-<<<<<<< HEAD
-            <version>32c084009930501ce992695be73a83ae7f7f767e</version>
-=======
             <version>2d7d77c562557ab442201a54f67d4a7d5d703602</version>
->>>>>>> a98d0564
             <!-- Exclusions added in order to silence SLF4J warnings about multiple bindings:
                 http://www.slf4j.org/codes.html#multiple_bindings
             -->
