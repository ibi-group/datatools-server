--- conflicted
+++ resolved
@@ -271,13 +271,8 @@
         <dependency>
             <groupId>com.github.ibi-group</groupId>
             <artifactId>gtfs-lib</artifactId>
-<<<<<<< HEAD
-            <version>e83292580a44880e1efcf6a35d24c2d46044c6f1</version>
+            <version>2bd924c6e5f5244a279c9d94298c14c0b3d47b35</version>
             <!-- Latest dev-flex build on jitpack.io -->
-=======
-            <!-- Latest dev build on jitpack.io -->
-            <version>5e24a64c4266c5cc9866eaa4b11a1231270a2498</version>
->>>>>>> 78f07106
             <!-- Exclusions added in order to silence SLF4J warnings about multiple bindings:
                 http://www.slf4j.org/codes.html#multiple_bindings
             -->
