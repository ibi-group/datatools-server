<?xml version="1.0" encoding="UTF-8"?>
<project xmlns="http://maven.apache.org/POM/4.0.0"
         xmlns:xsi="http://www.w3.org/2001/XMLSchema-instance"
         xsi:schemaLocation="http://maven.apache.org/POM/4.0.0 http://maven.apache.org/xsd/maven-4.0.0.xsd">
    <modelVersion>4.0.0</modelVersion>

    <groupId>com.conveyal</groupId>
    <artifactId>datatools-server</artifactId>
    <version>3.8.1-SNAPSHOT</version>

    <licenses>
        <license>
            <name>MIT License</name>
            <url>https://opensource.org/licenses/MIT</url>
        </license>
    </licenses>

    <!-- Developer entries are provided for primary developers.
   For other contributors, see https://github.com/ibi-group/datatools-server/graphs/contributors -->
    <developers>
        <developer>
            <name>Landon Reed</name>
            <email>landon.reed@ibigroup.com</email>
            <organization>IBI Group</organization>
            <organizationUrl>https://ibigroup.com/</organizationUrl>
        </developer>
        <developer>
            <name>Evan Siroky</name>
            <email>evan.siroky@ibigroup.com</email>
            <organization>IBI Group</organization>
            <organizationUrl>https://ibigroup.com/</organizationUrl>
        </developer>
    </developers>

    <!-- Define where the source code for project lives -->
    <scm>
        <connection>scm:git:https://github.com/ibi-group/datatools-server.git</connection>
        <developerConnection>scm:git:ssh://git@github.com/ibi-group/datatools-server.git</developerConnection>
        <url>https://github.com/ibi-group/datatools-server.git</url>
    </scm>
    <properties>
        <jackson.version>2.12.1</jackson.version>
        <project.build.sourceEncoding>UTF-8</project.build.sourceEncoding>
        <!-- Using the latest version of geotools (e.g, 20) seems to cause issues with the shapefile
        plugin where the_geom for each feature is null. -->
        <geotools.version>20.1</geotools.version>
        <awsjavasdk.version>1.11.625</awsjavasdk.version>
    </properties>
    <build>
        <resources>
            <resource>
                <directory>src/main/resources</directory>
                <filtering>true</filtering>
                <includes>
                    <include>**/*.properties</include>
                    <include>logback.xml</include>
                    <include>gtfs/*</include>
                    <include>public/*</include>
                </includes>
            </resource>
        </resources>
        <plugins>
            <plugin>
                <groupId>org.apache.maven.plugins</groupId>
                <artifactId>maven-shade-plugin</artifactId>
                <version>2.2</version>
                <executions>
                    <execution>
                        <phase>package</phase>
                        <goals><goal>shade</goal></goals>
                        <configuration>
                            <finalName>dt-${git.commit.id.describe}</finalName>
                            <transformers>
                                <!-- files overwrite each other and geotools does not function without this.
                                         http://docs.geotools.org/latest/userguide/faq.html#how-do-i-create-an-executable-jar-for-my-geotools-app -->
                                <transformer implementation="org.apache.maven.plugins.shade.resource.ServicesResourceTransformer" />
                            </transformers>

                            <!-- signature files from included jars cause problems: http://stackoverflow.com/questions/999489 -->
                            <filters>
                                <filter>
                                    <artifact>*:*</artifact>
                                    <excludes>
                                        <exclude>META-INF/*.SF</exclude>
                                        <exclude>META-INF/*.DSA</exclude>
                                        <exclude>META-INF/*.RSA</exclude>
                                    </excludes>
                                </filter>
                            </filters>
                        </configuration>
                    </execution>
                </executions>
            </plugin>
            <plugin>
                <groupId>org.apache.maven.plugins</groupId>
                <artifactId>maven-compiler-plugin</artifactId>
                <version>3.7.0</version>
                <configuration>
                    <source>11</source>
                    <target>11</target>
                </configuration>
            </plugin>
            <plugin>
                <groupId>pl.project13.maven</groupId>
                <artifactId>git-commit-id-plugin</artifactId>
                <version>3.0.1</version>
                <executions>
                    <execution>
                        <goals>
                            <goal>revision</goal>
                        </goals>
                    </execution>
                </executions>
                <configuration>
                    <dotGitDirectory>${project.basedir}/.git</dotGitDirectory>
                    <!-- the below line will automatically generate the git properties file which is needed for the
                     SeverController to fully function.
                    -->
                    <generateGitPropertiesFile>true</generateGitPropertiesFile>
                    <injectAllReactorProjects>true</injectAllReactorProjects>
                    <!-- "git describe always" needed to keep GitHub actions from failing
                          See: https://github.com/git-commit-id/git-commit-id-maven-plugin/issues/61#issuecomment-68037525
                     -->
                    <gitDescribe>
                        <skip>false</skip>
                        <always>true</always>
                    </gitDescribe>
                </configuration>
            </plugin>
            <plugin>
                <groupId>org.apache.maven.plugins</groupId>
                <artifactId>maven-jar-plugin</artifactId>
                <version>3.1.2</version>
                <configuration>
                    <archive>
                        <manifest>
                            <mainClass>com.conveyal.datatools.manager.DataManager</mainClass>
                        </manifest>
                    </archive>
                </configuration>
            </plugin>
            <!-- This plugin generates code coverage reports during the test phase of maven. -->
            <plugin>
                <groupId>org.jacoco</groupId>
                <artifactId>jacoco-maven-plugin</artifactId>
                <version>0.8.2</version>
                <executions>
                    <execution>
                        <goals>
                            <goal>prepare-agent</goal>
                        </goals>
                    </execution>
                    <execution>
                        <id>report</id>
                        <phase>test</phase>
                        <goals>
                            <goal>report</goal>
                        </goals>
                    </execution>
                </executions>
            </plugin>
            <!-- maven-surefire-plugin is needed to run unit tests. -->
            <plugin>
                <artifactId>maven-surefire-plugin</artifactId>
                <version>2.22.2</version>
                <configuration>
                    <!-- This line is required to get this library, designed for older Java, to work with newer java. -->
                    <argLine>
                        --illegal-access=permit
                    </argLine>
                </configuration>
            </plugin>
        </plugins>
    </build>
    <repositories>
        <!-- Hack to force maven to check central first. Maven central is inherited from the superpom,
             but ends up at the end of the list. Though most of the time the artifact is in central,
             Maven tries to download from every other repository and fails before checking central.
             Do not change the id from central2 to central, otherwise the entry will be ignored. -->
        <repository>
            <id>central2</id>
            <name>check central first to avoid a lot of not found warnings</name>
            <url>https://repo1.maven.org/maven2</url>
            <snapshots>
                <enabled>true</enabled>
                <updatePolicy>always</updatePolicy>
            </snapshots>
        </repository>
        <!--  Repository for geotools (as of April 2020)  -->
        <repository>
            <id>osgeo</id>
            <name>OSGeo Release Repository</name>
            <url>https://repo.osgeo.org/repository/release/</url>
            <snapshots><enabled>false</enabled></snapshots>
            <releases><enabled>true</enabled></releases>
        </repository>
        <repository> <!--Add the snapshot repository here-->
            <snapshots>
                <enabled>true</enabled>
            </snapshots>
            <id>opengeo</id>
            <name>OpenGeo Maven Repository</name>
            <url>https://repo.opengeo.org</url>
        </repository>
        <repository>
            <id>sonatype</id>
            <name>sonatype snapshots</name>
            <url>https://oss.sonatype.org/content/repositories/snapshots/</url>
            <snapshots>
                <enabled>true</enabled>
                <updatePolicy>always</updatePolicy>
            </snapshots>
        </repository>
        <!--  used for importing java projects from github -->
        <repository>
            <id>jitpack.io</id>
            <url>https://jitpack.io</url>
        </repository>
    </repositories>

    <dependencies>
        <!-- Handles HTTP server -->
        <dependency>
            <groupId>com.sparkjava</groupId>
            <artifactId>spark-core</artifactId>
            <version>2.9.4</version>
        </dependency>

        <!-- Logging -->
        <dependency>
            <groupId>org.slf4j</groupId>
            <artifactId>slf4j-api</artifactId>
            <version>1.7.12</version>
        </dependency>

        <dependency>
            <groupId>ch.qos.logback</groupId>
            <artifactId>logback-classic</artifactId>
            <version>1.2.3</version>
        </dependency>

        <!-- Used to connect to and import legacy editor MapDBs -->
        <dependency>
            <groupId>org.mapdb</groupId>
            <artifactId>mapdb</artifactId>
            <version>1.0.8</version>
        </dependency>

        <!-- Used for MappedSuperClass annotation on Model classes -->
        <dependency>
            <groupId>org.eclipse.persistence</groupId>
            <artifactId>javax.persistence</artifactId>
            <version>2.1.0</version>
        </dependency>

        <!-- Used for testing (note: this should match the version in gtfs-lib). -->
        <dependency>
            <groupId>org.junit.jupiter</groupId>
            <artifactId>junit-jupiter-engine</artifactId>
            <version>5.7.0</version>
            <scope>test</scope>
        </dependency>
        <!-- Provides JUnit 5.x parametrized tests -->
        <dependency>
            <groupId>org.junit.jupiter</groupId>
            <artifactId>junit-jupiter-params</artifactId>
            <version>5.5.2</version>
            <scope>test</scope>
        </dependency>

        <!-- Used for loading/fetching/validating/writing GTFS entities. gtfs-lib also provides access to:
         - commons-io - generic utilities
         - AWS S3 SDK - putting/getting objects into/out of S3.
         -->
        <dependency>
            <groupId>com.github.conveyal</groupId>
            <artifactId>gtfs-lib</artifactId>
<<<<<<< HEAD
            <version>34a75aa</version>
=======
            <!-- Latest dev build on jitpack.io -->
            <version>f2ceb59</version>
>>>>>>> 568d9fdb
            <!-- Exclusions added in order to silence SLF4J warnings about multiple bindings:
                http://www.slf4j.org/codes.html#multiple_bindings
            -->
            <exclusions>
                <exclusion>
                    <groupId>org.slf4j</groupId>
                    <artifactId>slf4j-simple</artifactId>
                </exclusion>
            </exclusions>
        </dependency>

        <!-- Used for application database -->
        <dependency>
            <groupId>org.mongodb</groupId>
            <artifactId>mongodb-driver-sync</artifactId>
            <version>4.0.6</version>
        </dependency>

        <!-- Miscellaneous utilities -->
        <dependency>
            <groupId>com.google.guava</groupId>
            <artifactId>guava</artifactId>
            <version>30.0-jre</version>
        </dependency>
        <dependency>
            <groupId>javax.xml.bind</groupId>
            <artifactId>jaxb-api</artifactId>
            <version>2.3.1</version>
        </dependency>


        <!-- Note: Unless we are explicit with the jackson dependencies listed below, other versions included in other
        dependencies may cause conflicts. Specifically, there is an issue with the JsonAlias annotation (used in
        com.conveyal.datatools.manager.models.Snapshot) not working properly.-->
        <dependency>
            <groupId>com.fasterxml.jackson.core</groupId>
            <artifactId>jackson-core</artifactId>
            <version>${jackson.version}</version>
        </dependency>
        <!-- Handles parsing yaml config -->
        <dependency>
            <groupId>com.fasterxml.jackson.dataformat</groupId>
            <artifactId>jackson-dataformat-yaml</artifactId>
            <version>${jackson.version}</version>
        </dependency>
        <dependency>
            <groupId>com.fasterxml.jackson.core</groupId>
            <artifactId>jackson-databind</artifactId>
            <version>${jackson.version}</version>
        </dependency>

        <dependency>
            <groupId>com.fasterxml.jackson.core</groupId>
            <artifactId>jackson-annotations</artifactId>
            <version>${jackson.version}</version>
        </dependency>

        <!-- Used to send email notifications to subscribing users. Note: datatools-server also depends on this library
         for commons lang3 from org.apache.commons. -->
        <dependency>
            <groupId>com.sparkpost</groupId>
            <artifactId>sparkpost-lib</artifactId>
            <version>0.27</version>
        </dependency>

        <!-- Efficient collections for primitive types -->
        <dependency>
            <groupId>net.sf.trove4j</groupId>
            <artifactId>trove4j</artifactId>
            <version>3.0.3</version>
        </dependency>

        <!-- Used for handling shapefiles -->
        <dependency>
            <groupId>org.geotools</groupId>
            <artifactId>gt-shapefile</artifactId>
            <version>${geotools.version}</version>
        </dependency>
        <!-- gt-metadata and gt-api contains some dependencies required by gt-shapefile -->
        <dependency>
            <groupId>org.geotools</groupId>
            <artifactId>gt-metadata</artifactId>
            <version>${geotools.version}</version>
        </dependency>
        <dependency>
            <groupId>org.geotools</groupId>
            <artifactId>gt-api</artifactId>
            <version>${geotools.version}</version>
        </dependency>
        <!-- gt-epsg-hsql includes coordinate reference libraries that were removed from gtfs-lib in
             https://github.com/conveyal/gtfs-lib/pull/290 -->
        <dependency>
            <groupId>org.geotools</groupId>
            <artifactId>gt-epsg-hsql</artifactId>
            <version>${geotools.version}</version>
        </dependency>

        <!-- Error reporting -->
        <dependency>
            <groupId>com.bugsnag</groupId>
            <version>3.6.2</version>
            <artifactId>bugsnag</artifactId>
        </dependency>

        <!-- JWT verification for Auth0 -->
        <dependency>
            <groupId>com.auth0</groupId>
            <artifactId>java-jwt</artifactId>
            <version>2.3.0</version>
        </dependency>

        <!-- Rest Assured is an assertion library that makes testing web APIs easy. -->
        <dependency>
            <groupId>io.rest-assured</groupId>
            <artifactId>rest-assured</artifactId>
            <version>3.1.1</version>
            <scope>test</scope>
        </dependency>
        <!-- Hamcrest is an assertion library that prints pretty messages when assertions fail -->
        <dependency>
            <groupId>org.hamcrest</groupId>
            <artifactId>java-hamcrest</artifactId>
            <version>2.0.0.0</version>
            <scope>test</scope>
        </dependency>
        <!-- Snapshotting library for testing -->
        <dependency>
            <groupId>com.github.ibi-group</groupId>
            <artifactId>java-snapshot-matcher</artifactId>
            <version>master</version>
            <scope>test</scope>
        </dependency>
        <!-- wiremock is used to mock http requests -->
        <dependency>
            <groupId>com.github.tomakehurst</groupId>
            <artifactId>wiremock-standalone</artifactId>
            <version>2.14.0</version>
            <scope>test</scope>
        </dependency>
        <!-- Used to write YAML files -->
        <dependency>
            <groupId>org.yaml</groupId>
            <artifactId>snakeyaml</artifactId>
            <version>1.26</version>
        </dependency>
        <!-- Used for writing csv for merged feeds. Note: this appears to be one of the only
          CSV libraries that will only quote values when necessary (e.g., there is a comma character
          contained within the value) and that will work with an output stream writer when writing
          directly to a zip output stream.
          -->
        <dependency>
            <groupId>net.sf.supercsv</groupId>
            <artifactId>super-csv</artifactId>
            <version>2.4.0</version>
        </dependency>
        <!-- AWS individual module imports (S3 imported by gtfs-lib) -->
        <dependency>
            <groupId>com.amazonaws</groupId>
            <artifactId>aws-java-sdk-ec2</artifactId>
            <version>${awsjavasdk.version}</version>
        </dependency>
        <dependency>
            <groupId>com.amazonaws</groupId>
            <artifactId>aws-java-sdk-iam</artifactId>
            <version>${awsjavasdk.version}</version>
        </dependency>
        <dependency>
            <groupId>com.amazonaws</groupId>
            <artifactId>aws-java-sdk-elasticloadbalancingv2</artifactId>
            <version>${awsjavasdk.version}</version>
        </dependency>
        <!-- AWS STS allows Data Tools to assume other roles in order to deploy OTP to other AWS accounts. -->
        <dependency>
            <groupId>com.amazonaws</groupId>
            <artifactId>aws-java-sdk-sts</artifactId>
            <version>${awsjavasdk.version}</version>
        </dependency>
        <dependency>
            <groupId>com.github.MobilityData.gtfs-validator</groupId>
            <artifactId>gtfs-validator-main</artifactId>
            <version>4.0.0</version>
        </dependency>
        <dependency>
            <groupId>com.google.code.gson</groupId>
            <artifactId>gson</artifactId>
            <version>2.8.6</version>
        </dependency>
    </dependencies>

</project><|MERGE_RESOLUTION|>--- conflicted
+++ resolved
@@ -275,12 +275,7 @@
         <dependency>
             <groupId>com.github.conveyal</groupId>
             <artifactId>gtfs-lib</artifactId>
-<<<<<<< HEAD
-            <version>34a75aa</version>
-=======
-            <!-- Latest dev build on jitpack.io -->
-            <version>f2ceb59</version>
->>>>>>> 568d9fdb
+            <version>7826c92</version>
             <!-- Exclusions added in order to silence SLF4J warnings about multiple bindings:
                 http://www.slf4j.org/codes.html#multiple_bindings
             -->
