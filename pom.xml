<?xml version="1.0" encoding="UTF-8"?>
<project xmlns="http://maven.apache.org/POM/4.0.0"
         xmlns:xsi="http://www.w3.org/2001/XMLSchema-instance"
         xsi:schemaLocation="http://maven.apache.org/POM/4.0.0 http://maven.apache.org/xsd/maven-4.0.0.xsd">
    <modelVersion>4.0.0</modelVersion>

    <groupId>com.conveyal</groupId>
    <artifactId>datatools-server</artifactId>
    <version>3.8.1-SNAPSHOT</version>

    <licenses>
        <license>
            <name>MIT License</name>
            <url>https://opensource.org/licenses/MIT</url>
        </license>
    </licenses>

    <!-- Developer entries are provided for primary developers.
   For other contributors, see https://github.com/ibi-group/datatools-server/graphs/contributors -->
    <developers>
        <developer>
            <name>Landon Reed</name>
            <email>landon.reed@ibigroup.com</email>
            <organization>IBI Group</organization>
            <organizationUrl>https://ibigroup.com/</organizationUrl>
        </developer>
        <developer>
            <name>Evan Siroky</name>
            <email>evan.siroky@ibigroup.com</email>
            <organization>IBI Group</organization>
            <organizationUrl>https://ibigroup.com/</organizationUrl>
        </developer>
    </developers>

    <!-- Define where the source code for project lives -->
    <scm>
        <connection>scm:git:https://github.com/ibi-group/datatools-server.git</connection>
        <developerConnection>scm:git:ssh://git@github.com/ibi-group/datatools-server.git</developerConnection>
        <url>https://github.com/ibi-group/datatools-server.git</url>
    </scm>
    <properties>
        <jackson.version>2.12.1</jackson.version>
        <project.build.sourceEncoding>UTF-8</project.build.sourceEncoding>
        <!-- Using the latest version of geotools (e.g, 20) seems to cause issues with the shapefile
        plugin where the_geom for each feature is null. -->
        <geotools.version>17.5</geotools.version>
        <awsjavasdk.version>1.11.625</awsjavasdk.version>
    </properties>
    <build>
        <resources>
            <resource>
                <directory>src/main/resources</directory>
                <filtering>true</filtering>
                <includes>
                    <include>**/*.properties</include>
                    <include>logback.xml</include>
                    <include>gtfs/*</include>
                    <include>public/*</include>
                </includes>
            </resource>
        </resources>
        <plugins>
            <plugin>
                <groupId>org.apache.maven.plugins</groupId>
                <artifactId>maven-shade-plugin</artifactId>
                <version>2.2</version>
                <executions>
                    <execution>
                        <phase>package</phase>
                        <goals><goal>shade</goal></goals>
                        <configuration>
                            <finalName>dt-${git.commit.id.describe}</finalName>
                            <transformers>
                                <!-- files overwrite each other and geotools does not function without this.
                                         http://docs.geotools.org/latest/userguide/faq.html#how-do-i-create-an-executable-jar-for-my-geotools-app -->
                                <transformer implementation="org.apache.maven.plugins.shade.resource.ServicesResourceTransformer" />
                            </transformers>

                            <!-- signature files from included jars cause problems: http://stackoverflow.com/questions/999489 -->
                            <filters>
                                <filter>
                                    <artifact>*:*</artifact>
                                    <excludes>
                                        <exclude>META-INF/*.SF</exclude>
                                        <exclude>META-INF/*.DSA</exclude>
                                        <exclude>META-INF/*.RSA</exclude>
                                    </excludes>
                                </filter>
                            </filters>
                        </configuration>
                    </execution>
                </executions>
            </plugin>
            <plugin>
                <groupId>org.apache.maven.plugins</groupId>
                <artifactId>maven-compiler-plugin</artifactId>
                <version>3.7.0</version>
                <configuration>
                    <source>1.8</source>
                    <target>1.8</target>
                </configuration>
            </plugin>
            <plugin>
                <groupId>pl.project13.maven</groupId>
                <artifactId>git-commit-id-plugin</artifactId>
                <version>3.0.1</version>
                <executions>
                    <execution>
                        <goals>
                            <goal>revision</goal>
                        </goals>
                    </execution>
                </executions>
                <configuration>
                    <dotGitDirectory>${project.basedir}/.git</dotGitDirectory>
                    <!-- the below line will automatically generate the git properties file which is needed for the
                     SeverController to fully function.
                    -->
                    <generateGitPropertiesFile>true</generateGitPropertiesFile>
                    <injectAllReactorProjects>true</injectAllReactorProjects>
                    <!-- "git describe always" needed to keep GitHub actions from failing
                          See: https://github.com/git-commit-id/git-commit-id-maven-plugin/issues/61#issuecomment-68037525
                     -->
                    <gitDescribe>
                        <skip>false</skip>
                        <always>true</always>
                    </gitDescribe>
                </configuration>
            </plugin>
            <plugin>
                <groupId>org.apache.maven.plugins</groupId>
                <artifactId>maven-jar-plugin</artifactId>
                <version>3.1.2</version>
                <configuration>
                    <archive>
                        <manifest>
                            <mainClass>com.conveyal.datatools.manager.DataManager</mainClass>
                        </manifest>
                    </archive>
                </configuration>
            </plugin>
            <!-- This plugin generates code coverage reports during the test phase of maven. -->
            <plugin>
                <groupId>org.jacoco</groupId>
                <artifactId>jacoco-maven-plugin</artifactId>
                <version>0.8.2</version>
                <executions>
                    <execution>
                        <goals>
                            <goal>prepare-agent</goal>
                        </goals>
                    </execution>
                    <execution>
                        <id>report</id>
                        <phase>test</phase>
                        <goals>
                            <goal>report</goal>
                        </goals>
                    </execution>
                </executions>
            </plugin>
            <!-- maven-surefire-plugin is needed to run unit tests. -->
            <plugin>
                <artifactId>maven-surefire-plugin</artifactId>
                <version>2.22.2</version>
            </plugin>
        </plugins>
    </build>
    <repositories>
        <!-- Hack to force maven to check central first. Maven central is inherited from the superpom,
             but ends up at the end of the list. Though most of the time the artifact is in central,
             Maven tries to download from every other repository and fails before checking central.
             Do not change the id from central2 to central, otherwise the entry will be ignored. -->
        <repository>
            <id>central2</id>
            <name>check central first to avoid a lot of not found warnings</name>
            <url>https://repo1.maven.org/maven2</url>
            <snapshots>
                <enabled>true</enabled>
                <updatePolicy>always</updatePolicy>
            </snapshots>
        </repository>
        <!--  Repository for geotools (as of April 2020)  -->
        <repository>
            <id>osgeo</id>
            <name>OSGeo Release Repository</name>
            <url>https://repo.osgeo.org/repository/release/</url>
            <snapshots><enabled>false</enabled></snapshots>
            <releases><enabled>true</enabled></releases>
        </repository>
        <repository> <!--Add the snapshot repository here-->
            <snapshots>
                <enabled>true</enabled>
            </snapshots>
            <id>opengeo</id>
            <name>OpenGeo Maven Repository</name>
            <url>https://repo.opengeo.org</url>
        </repository>
        <repository>
            <id>sonatype</id>
            <name>sonatype snapshots</name>
            <url>https://oss.sonatype.org/content/repositories/snapshots/</url>
            <snapshots>
                <enabled>true</enabled>
                <updatePolicy>always</updatePolicy>
            </snapshots>
        </repository>
        <!--  used for importing java projects from github -->
        <repository>
            <id>jitpack.io</id>
            <url>https://jitpack.io</url>
        </repository>
    </repositories>

    <dependencies>
        <!-- Handles HTTP server -->
        <dependency>
            <groupId>com.sparkjava</groupId>
            <artifactId>spark-core</artifactId>
            <version>2.7.2</version>
        </dependency>

        <!-- Logging -->
        <dependency>
            <groupId>org.slf4j</groupId>
            <artifactId>slf4j-api</artifactId>
            <version>1.7.12</version>
        </dependency>

        <dependency>
            <groupId>ch.qos.logback</groupId>
            <artifactId>logback-classic</artifactId>
            <version>1.2.3</version>
        </dependency>

        <!-- Used to connect to and import legacy editor MapDBs -->
        <dependency>
            <groupId>org.mapdb</groupId>
            <artifactId>mapdb</artifactId>
            <version>1.0.8</version>
        </dependency>

        <!-- Used for MappedSuperClass annotation on Model classes -->
        <dependency>
            <groupId>org.eclipse.persistence</groupId>
            <artifactId>javax.persistence</artifactId>
            <version>2.1.0</version>
        </dependency>

        <!-- Used for testing (note: this should match the version in gtfs-lib). -->
        <dependency>
            <groupId>org.junit.jupiter</groupId>
            <artifactId>junit-jupiter-engine</artifactId>
            <version>5.7.0</version>
            <scope>test</scope>
        </dependency>
        <!-- Provides JUnit 5.x parametrized tests -->
        <dependency>
            <groupId>org.junit.jupiter</groupId>
            <artifactId>junit-jupiter-params</artifactId>
            <version>5.5.2</version>
            <scope>test</scope>
        </dependency>

        <!-- Used for loading/fetching/validating/writing GTFS entities. gtfs-lib also provides access to:
         - commons-io - generic utilities
         - AWS S3 SDK - putting/getting objects into/out of S3.
         -->
        <dependency>
            <groupId>com.github.conveyal</groupId>
            <artifactId>gtfs-lib</artifactId>
<<<<<<< HEAD
            <version>ee5e98fdee55af1efdca83a34991b6ba54c429e9</version>
=======
            <!-- Latest dev build on jitpack.io -->
            <version>3aac816</version>
>>>>>>> 6dad930a
            <!-- Exclusions added in order to silence SLF4J warnings about multiple bindings:
                http://www.slf4j.org/codes.html#multiple_bindings
            -->
            <exclusions>
                <exclusion>
                    <groupId>org.slf4j</groupId>
                    <artifactId>slf4j-simple</artifactId>
                </exclusion>
            </exclusions>
        </dependency>

        <!-- Used for application database -->
        <dependency>
            <groupId>org.mongodb</groupId>
            <artifactId>mongodb-driver-sync</artifactId>
            <version>4.0.5</version>
        </dependency>

        <!-- Miscellaneous utilities -->
        <dependency>
            <groupId>com.google.guava</groupId>
            <artifactId>guava</artifactId>
            <version>30.0-jre</version>
        </dependency>

        <!-- Note: Unless we are explicit with the jackson dependencies listed below, other versions included in other
        dependencies may cause conflicts. Specifically, there is an issue with the JsonAlias annotation (used in
        com.conveyal.datatools.manager.models.Snapshot) not working properly.-->
        <dependency>
            <groupId>com.fasterxml.jackson.core</groupId>
            <artifactId>jackson-core</artifactId>
            <version>${jackson.version}</version>
        </dependency>
        <!-- Handles parsing yaml config -->
        <dependency>
            <groupId>com.fasterxml.jackson.dataformat</groupId>
            <artifactId>jackson-dataformat-yaml</artifactId>
            <version>${jackson.version}</version>
        </dependency>
        <dependency>
            <groupId>com.fasterxml.jackson.core</groupId>
            <artifactId>jackson-databind</artifactId>
            <version>${jackson.version}</version>
        </dependency>

        <dependency>
            <groupId>com.fasterxml.jackson.core</groupId>
            <artifactId>jackson-annotations</artifactId>
            <version>${jackson.version}</version>
        </dependency>

        <!-- Used to send email notifications to subscribing users. Note: datatools-server also depends on this library
         for commons lang3 from org.apache.commons. -->
        <dependency>
            <groupId>com.sparkpost</groupId>
            <artifactId>sparkpost-lib</artifactId>
            <version>0.27</version>
        </dependency>

        <!-- Efficient collections for primitive types -->
        <dependency>
            <groupId>net.sf.trove4j</groupId>
            <artifactId>trove4j</artifactId>
            <version>3.0.3</version>
        </dependency>

        <!-- Used for handling shapefiles -->
        <dependency>
            <groupId>org.geotools</groupId>
            <artifactId>gt-shapefile</artifactId>
            <version>${geotools.version}</version>
        </dependency>
        <!-- gt-metadata and gt-api contains some dependencies required by gt-shapefile -->
        <dependency>
            <groupId>org.geotools</groupId>
            <artifactId>gt-metadata</artifactId>
            <version>${geotools.version}</version>
        </dependency>
        <dependency>
            <groupId>org.geotools</groupId>
            <artifactId>gt-api</artifactId>
            <version>${geotools.version}</version>
        </dependency>
        <!-- gt-epsg-hsql includes coordinate reference libraries that were removed from gtfs-lib in
             https://github.com/conveyal/gtfs-lib/pull/290 -->
        <dependency>
            <groupId>org.geotools</groupId>
            <artifactId>gt-epsg-hsql</artifactId>
            <version>${geotools.version}</version>
        </dependency>

        <!-- Error reporting -->
        <dependency>
            <groupId>com.bugsnag</groupId>
            <version>3.6.2</version>
            <artifactId>bugsnag</artifactId>
        </dependency>

        <!-- JWT verification for Auth0 -->
        <dependency>
            <groupId>com.auth0</groupId>
            <artifactId>java-jwt</artifactId>
            <version>2.3.0</version>
        </dependency>

        <!-- Rest Assured is an assertion library that makes testing web APIs easy. -->
        <dependency>
            <groupId>io.rest-assured</groupId>
            <artifactId>rest-assured</artifactId>
            <version>3.1.1</version>
            <scope>test</scope>
        </dependency>
        <!-- Hamcrest is an assertion library that prints pretty messages when assertions fail -->
        <dependency>
            <groupId>org.hamcrest</groupId>
            <artifactId>java-hamcrest</artifactId>
            <version>2.0.0.0</version>
            <scope>test</scope>
        </dependency>
        <!-- Snapshotting library for testing -->
        <dependency>
            <groupId>com.github.ibi-group</groupId>
            <artifactId>java-snapshot-matcher</artifactId>
            <version>master</version>
            <scope>test</scope>
        </dependency>
        <!-- wiremock is used to mock http requests -->
        <dependency>
            <groupId>com.github.tomakehurst</groupId>
            <artifactId>wiremock-standalone</artifactId>
            <version>2.14.0</version>
            <scope>test</scope>
        </dependency>
        <!-- Used to write YAML files -->
        <dependency>
            <groupId>org.yaml</groupId>
            <artifactId>snakeyaml</artifactId>
            <version>1.26</version>
        </dependency>
        <!-- Used for writing csv for merged feeds. Note: this appears to be one of the only
          CSV libraries that will only quote values when necessary (e.g., there is a comma character
          contained within the value) and that will work with an output stream writer when writing
          directly to a zip output stream.
          -->
        <dependency>
            <groupId>net.sf.supercsv</groupId>
            <artifactId>super-csv</artifactId>
            <version>2.4.0</version>
        </dependency>
        <!-- AWS individual module imports (S3 imported by gtfs-lib) -->
        <dependency>
            <groupId>com.amazonaws</groupId>
            <artifactId>aws-java-sdk-ec2</artifactId>
            <version>${awsjavasdk.version}</version>
        </dependency>
        <dependency>
            <groupId>com.amazonaws</groupId>
            <artifactId>aws-java-sdk-iam</artifactId>
            <version>${awsjavasdk.version}</version>
        </dependency>
        <dependency>
            <groupId>com.amazonaws</groupId>
            <artifactId>aws-java-sdk-elasticloadbalancingv2</artifactId>
            <version>${awsjavasdk.version}</version>
        </dependency>
        <!-- AWS STS allows Data Tools to assume other roles in order to deploy OTP to other AWS accounts. -->
        <dependency>
            <groupId>com.amazonaws</groupId>
            <artifactId>aws-java-sdk-sts</artifactId>
            <version>${awsjavasdk.version}</version>
        </dependency>
    </dependencies>

</project><|MERGE_RESOLUTION|>--- conflicted
+++ resolved
@@ -269,12 +269,8 @@
         <dependency>
             <groupId>com.github.conveyal</groupId>
             <artifactId>gtfs-lib</artifactId>
-<<<<<<< HEAD
-            <version>ee5e98fdee55af1efdca83a34991b6ba54c429e9</version>
-=======
             <!-- Latest dev build on jitpack.io -->
-            <version>3aac816</version>
->>>>>>> 6dad930a
+            <version>46a6d400b82182cd6452250867e494743f34297d</version>
             <!-- Exclusions added in order to silence SLF4J warnings about multiple bindings:
                 http://www.slf4j.org/codes.html#multiple_bindings
             -->
