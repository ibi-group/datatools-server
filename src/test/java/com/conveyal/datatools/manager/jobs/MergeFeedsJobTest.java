--- conflicted
+++ resolved
@@ -51,7 +51,6 @@
     private static FeedVersion bothCalendarFilesVersion3;
     private static FeedVersion onlyCalendarVersion;
     private static FeedVersion onlyCalendarDatesVersion;
-<<<<<<< HEAD
     /** The base feed for testing the MTC merge strategies. */
     private static FeedVersion fakeTransitBase;
     /** The base feed but with calendar start/end dates that have been transposed to the future. */
@@ -64,9 +63,7 @@
     private static FeedVersion fakeTransitModTrips;
     private static FeedSource napa;
     private static FeedSource caltrain;
-=======
     private static FeedSource bart;
->>>>>>> 9f60ad31
 
     /**
      * Prepare and start a testing-specific web server
@@ -85,31 +82,21 @@
         bart = new FeedSource("BART", project.id, MANUALLY_UPLOADED);
         Persistence.feedSources.create(bart);
         bartVersion1 = createFeedVersionFromGtfsZip(bart, "bart_old.zip");
-<<<<<<< HEAD
         bartVersion2SameTrips = createFeedVersionFromGtfsZip(bart, "bart_new.zip");
-=======
-        bartVersion2 = createFeedVersionFromGtfsZip(bart, "bart_new.zip");
         bartVersionOldLite = createFeedVersionFromGtfsZip(bart, "bart_old_lite.zip");
         bartVersionNewLite = createFeedVersionFromGtfsZip(bart, "bart_new_lite.zip");
->>>>>>> 9f60ad31
 
         // Caltrain
         caltrain = new FeedSource("Caltrain", project.id, MANUALLY_UPLOADED);
         Persistence.feedSources.create(caltrain);
-<<<<<<< HEAD
-=======
         calTrainVersion = createFeedVersionFromGtfsZip(caltrain, "caltrain_gtfs.zip");
         calTrainVersionLite = createFeedVersionFromGtfsZip(caltrain, "caltrain_gtfs_lite.zip");
->>>>>>> 9f60ad31
 
         // Napa
         napa = new FeedSource("Napa", project.id, MANUALLY_UPLOADED);
         Persistence.feedSources.create(napa);
-<<<<<<< HEAD
-=======
         napaVersion = createFeedVersionFromGtfsZip(napa, "napa-no-agency-id.zip");
         napaVersionLite = createFeedVersionFromGtfsZip(napa, "napa-no-agency-id-lite.zip");
->>>>>>> 9f60ad31
 
         // Fake agencies (for testing calendar service_id merges with MTC strategy).
         FeedSource fakeAgency = new FeedSource("Fake Agency", project.id, MANUALLY_UPLOADED);
@@ -149,11 +136,6 @@
      * Delete project on tear down (feed sources/versions will also be deleted).
      */
     @AfterAll
-    public static void tearDown() throws IOException {
-        if (project != null) project.delete();
-    }
-
-    @AfterAll
     public static void tearDown() {
         if (project != null) {
             project.delete();
@@ -167,17 +149,14 @@
     public void canMergeRegional() throws SQLException {
         // Set up list of feed versions to merge.
         Set<FeedVersion> versions = new HashSet<>();
-<<<<<<< HEAD
         napaVersion = createFeedVersionFromGtfsZip(napa, "napa-no-agency-id.zip");
         calTrainVersion = createFeedVersionFromGtfsZip(caltrain, "caltrain_gtfs.zip");
         versions.add(bartVersion1);
         versions.add(calTrainVersion);
         versions.add(napaVersion);
-=======
         versions.add(bartVersionOldLite);
         versions.add(calTrainVersionLite);
         versions.add(napaVersionLite);
->>>>>>> 9f60ad31
         FeedVersion mergedVersion = regionallyMergeVersions(versions);
 
         // Ensure the feed has the row counts we expect.
@@ -471,13 +450,10 @@
     @Test
     public void canMergeBARTFeeds() throws SQLException {
         Set<FeedVersion> versions = new HashSet<>();
-<<<<<<< HEAD
         versions.add(bartVersion1);
         versions.add(bartVersion2SameTrips);
-=======
         versions.add(bartVersionOldLite);
         versions.add(bartVersionNewLite);
->>>>>>> 9f60ad31
         MergeFeedsJob mergeFeedsJob = new MergeFeedsJob(user, versions, "merged_output", MergeFeedsType.SERVICE_PERIOD);
         // Result should succeed this time.
         mergeFeedsJob.run();
@@ -495,11 +471,8 @@
         );
         // Check GTFS file line numbers.
         assertEquals(
-<<<<<<< HEAD
-            4629, // Magic number represents the number of trips in the merged BART feed.
-=======
+            // 4629, // Magic number represents the number of trips in the merged BART feed.
             3, // Magic number represents the number of trips in the merged BART feed.
->>>>>>> 9f60ad31
             mergeFeedsJob.mergedVersion.feedLoadResult.trips.rowCount,
             "Merged feed trip count should equal expected value."
         );
@@ -510,21 +483,15 @@
         );
         assertEquals(
             // During merge, if identical shape_id is found in both feeds, active feed shape_id should be feed-scoped.
-<<<<<<< HEAD
-            bartVersion1.feedLoadResult.shapes.rowCount + bartVersion2SameTrips.feedLoadResult.shapes.rowCount,
-=======
+            // bartVersion1.feedLoadResult.shapes.rowCount + bartVersion2SameTrips.feedLoadResult.shapes.rowCount,
             bartVersionOldLite.feedLoadResult.shapes.rowCount + bartVersionNewLite.feedLoadResult.shapes.rowCount,
->>>>>>> 9f60ad31
             mergeFeedsJob.mergedVersion.feedLoadResult.shapes.rowCount,
             "Merged feed shapes count should equal expected value."
         );
         // Expect that two calendar dates are excluded from the active feed (because they occur after the first date of
         // the future feed) .
-<<<<<<< HEAD
-        int expectedCalendarDatesCount = bartVersion1.feedLoadResult.calendarDates.rowCount + bartVersion2SameTrips.feedLoadResult.calendarDates.rowCount - 2;
-=======
+        // int expectedCalendarDatesCount = bartVersion1.feedLoadResult.calendarDates.rowCount + bartVersion2SameTrips.feedLoadResult.calendarDates.rowCount - 2;
         int expectedCalendarDatesCount = bartVersionOldLite.feedLoadResult.calendarDates.rowCount + bartVersionNewLite.feedLoadResult.calendarDates.rowCount - 2;
->>>>>>> 9f60ad31
         assertEquals(
             // During merge, if identical shape_id is found in both feeds, active feed shape_id should be feed-scoped.
             expectedCalendarDatesCount,
