--- conflicted
+++ resolved
@@ -59,7 +59,6 @@
     private static FeedVersion fakeTransitFutureUnique;
     /** The base feed but with differing service_ids. */
     private static FeedVersion fakeTransitModService;
-<<<<<<< HEAD
     /**
      * The base feed (transposed to the future dates), with some trip_ids from the base feed with different signatures
      * and some added trips.
@@ -70,10 +69,6 @@
      * and some added trips, and a trip from the base feed removed.
      */
     private static FeedVersion fakeTransitSameSignatureTrips;
-=======
-    /** The base feed (transposed to the future dates) but with differing trip_ids. */
-    private static FeedVersion fakeTransitModTrips;
->>>>>>> 225eb76e
     private static FeedSource bart;
     private static FeedVersion noAgencyVersion1;
     private static FeedVersion noAgencyVersion2;
@@ -140,18 +135,14 @@
         fakeTransitFuture = createFeedVersion(fakeTransit, zipFolderFiles("merge-data-future"));
         fakeTransitFutureUnique = createFeedVersion(fakeTransit, zipFolderFiles("merge-data-future-unique-ids"));
         fakeTransitModService = createFeedVersion(fakeTransit, zipFolderFiles("merge-data-mod-services"));
-<<<<<<< HEAD
         fakeTransitNewSignatureTrips = createFeedVersion(fakeTransit, zipFolderFiles("merge-data-mod-trips"));
         fakeTransitSameSignatureTrips = createFeedVersion(fakeTransit, zipFolderFiles("merge-data-added-trips"));
-=======
-        fakeTransitModTrips = createFeedVersion(fakeTransit, zipFolderFiles("merge-data-mod-trips"));
 
         // Feeds with no agency id
         FeedSource noAgencyIds = new FeedSource("no-agency-ids", project.id, MANUALLY_UPLOADED);
         Persistence.feedSources.create(noAgencyIds);
         noAgencyVersion1 = createFeedVersion(noAgencyIds, zipFolderFiles("no-agency-id-1"));
         noAgencyVersion2 = createFeedVersion(noAgencyIds, zipFolderFiles("no-agency-id-2"));
->>>>>>> 225eb76e
     }
 
     /**
@@ -374,11 +365,7 @@
      * {@link MergeStrategy#CHECK_STOP_TIMES} strategy correctly.
      */
     @Test
-<<<<<<< HEAD
-    public void mergeMTCShouldHandleMatchingTripIdsWithSameSignature() throws SQLException {
-=======
-    void mergeMTCShouldHandleCheckStopTimesStrategy() throws SQLException {
->>>>>>> 225eb76e
+    void mergeMTCShouldHandleMatchingTripIdsWithSameSignature() throws SQLException {
         Set<FeedVersion> versions = new HashSet<>();
         versions.add(fakeTransitBase);
         versions.add(fakeTransitSameSignatureTrips);
@@ -443,7 +430,7 @@
      * but with different signatures (e.g. different stop times) fails.
      */
     @Test
-    public void mergeMTCShouldHandleMatchingTripIdsWithDifferentSignatures() {
+    void mergeMTCShouldHandleMatchingTripIdsWithDifferentSignatures() {
         Set<FeedVersion> versions = new HashSet<>();
         versions.add(fakeTransitBase);
         versions.add(fakeTransitNewSignatureTrips);
@@ -467,11 +454,7 @@
      * {@link MergeStrategy#DEFAULT} strategy correctly.
      */
     @Test
-<<<<<<< HEAD
-    public void mergeMTCShouldHandleDisjointTripIds() throws SQLException {
-=======
-    void mergeMTCShouldHandleDefaultStrategy() throws SQLException {
->>>>>>> 225eb76e
+    void mergeMTCShouldHandleDisjointTripIds() throws SQLException {
         Set<FeedVersion> versions = new HashSet<>();
         versions.add(fakeTransitBase);
         versions.add(fakeTransitFutureUnique);
@@ -581,11 +564,7 @@
      * between active and future feeds cannot be merged per MTC revised merge logic.
      */
     @Test
-<<<<<<< HEAD
-    public void shouldNotMergeBARTFeedsSameTrips() {
-=======
-    void canMergeBARTFeedsSameTrips() throws SQLException {
->>>>>>> 225eb76e
+    void shouldNotMergeBARTFeedsSameTrips() {
         Set<FeedVersion> versions = new HashSet<>();
         versions.add(bartVersion1);
         versions.add(bartVersion2SameTrips);
