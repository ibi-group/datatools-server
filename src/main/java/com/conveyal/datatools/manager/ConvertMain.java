package com.conveyal.datatools.manager;

import com.conveyal.datatools.common.status.MonitorableJob;
import com.conveyal.datatools.editor.datastore.GlobalTx;
import com.conveyal.datatools.editor.datastore.VersionedDataStore;
import com.conveyal.datatools.editor.jobs.ConvertEditorMapDBToSQL;
import com.conveyal.datatools.editor.models.Snapshot;
import com.conveyal.datatools.manager.controllers.DumpController;
import com.conveyal.datatools.manager.controllers.api.StatusController;
import com.conveyal.datatools.manager.models.FeedSource;
import com.conveyal.datatools.manager.persistence.Persistence;
import org.apache.commons.io.FileUtils;
import org.mapdb.Fun;
import org.slf4j.Logger;
import org.slf4j.LoggerFactory;

import java.io.File;
import java.nio.charset.Charset;
import java.util.Arrays;
import java.util.HashSet;
import java.util.Map;
import java.util.Set;
import java.util.concurrent.ThreadPoolExecutor;
import java.util.concurrent.TimeUnit;

import static com.conveyal.datatools.manager.DataManager.initializeApplication;
import static com.conveyal.datatools.manager.DataManager.registerRoutes;

/**
 * Main method to run the data migration process from the v2 MapDB based application to the v3 Mongo and SQL-based
 * application. The program first seeds the MongoDB with data from a JSON dump of the manager MapDB database. It then
 * loads/validates each feed version into the SQL database, and finally it migrates the Editor MapDB to SQL. The JSON
 * dump file is provided as a program argument. The Editor MapDB directory is specified in the server.yml config file at
 * "application.data.editor_mapdb". This is all run as MonitorableJobs executed through the application's thread pool
 * executor. Once all jobs are queued, The application runs on a loop until there are no more active jobs in the jobs
 * list.
 *
 * Run instructions:
 *
 * java -Xmx6G -cp datatools.jar com.conveyal.datatools.manager.ConvertMain /path/to/env.yml /path/to/server.yml /path/to/dump.json
 *
 * An optional fourth argument can be provided to force the application to reprocess (load/validate) feed versions that
 * have already been processed.
 *
 * The primary method to run this migration is:
 * 1. First run the above java command to migrate the JSON dump and convert the editor mapdb to new snapshots.
 * 2. Next run the following java command to clean up the snapshots (the snapshots imported from the JSON dump are not
 *    updated during the editor MapDB conversion. Rather, MongoDB records are created separately, so the JSON-sourced
 *    duplicate records need to be deleted and the newly generate records updated with the JSON data):
 *      java -Xmx6G -cp datatools.jar com.conveyal.datatools.manager.ConvertMain /path/to/env.yml /path/to/server.yml updateSnapshotMetadata=true /path/to/dump.json
 *
 */
public class ConvertMain {
    public static final Logger LOG = LoggerFactory.getLogger(ConvertMain.class);

    // Feed ID constants for testing.
    private static final String CORTLAND_FEED_ID = "c5bdff54-82fa-47ce-ad6e-3c6517563992";
    public static final String AMTRAK_FEED_ID = "be5b775b-6811-4522-bbf6-1a408e7cf3f8";
    public static void main(String[] args) throws Exception {

        // Migration code!

        // First, set up application.
        initializeApplication(args);
        // Register HTTP endpoints so that the status endpoint is available during migration.
        registerRoutes();

        long startTime = System.currentTimeMillis();

        boolean snapshotsOnly = args.length > 2 && "snapshotsOnly=true".equals(args[2]);
        boolean updateSnapshotMetadata = args.length > 2 && "updateSnapshotMetadata=true".equals(args[2]);

        // FIXME remove migrateSingleSnapshot (just for local testing)
//        migrateSingleSnapshot(null);
        if (updateSnapshotMetadata) {
            String jsonString = FileUtils.readFileToString(new File(args[3]), Charset.defaultCharset());
            boolean result = DumpController.updateSnapshotMetadata(jsonString);
            if (result) {
                LOG.info("Snapshot metadata update successful!");
            }
            // Done.
            System.exit(0);
        } else if (!snapshotsOnly) {
            // STEP 1: Load in JSON dump into MongoDB (args 0 and 1 are the config files)
            String jsonString = FileUtils.readFileToString(new File(args[2]), Charset.defaultCharset());
            // FIXME: Do we still need to map certain project fields?
            DumpController.load(jsonString);

            // STEP 2: For each feed version, load GTFS in Postgres and validate.
            boolean force = args.length > 3 && "true".equals(args[3]);
            DumpController.validateAll(true, force, null);
        } else {
            LOG.info("Skipping JSON load and feed version load/validation due to snapshotsOnly flag");
        }

        // STEP 3: For each feed source in MongoDB, load all snapshots (and current editor buffer) into Postgres DB.
        // STEP 3A: For each snapshot/editor DB, create a snapshot Mongo object for the feed source with the FeedLoadResult.
        migrateEditorFeeds();
        LOG.info("Done queueing!!!!!!!!");
        int totalJobs = StatusController.getAllJobs().size();
        while (!StatusController.filterActiveJobs(StatusController.getAllJobs()).isEmpty()) {
            // While there are still active jobs, continue waiting.
<<<<<<< HEAD
            ConcurrentHashSet<MonitorableJob> activeJobs = StatusController.filterActiveJobs(StatusController.getAllJobs());
            LOG.info(String.format("%d/%d jobs still active. Checking for completion again in 5 seconds...", activeJobs.size(), totalJobs));
//            LOG.info(String.join(", ", activeJobs.stream().map(job -> job.name).collect(Collectors.toList())));
=======
            Set<MonitorableJob> activeJobs = StatusController.filterActiveJobs(StatusController.getAllJobs());
            System.out.println(String.format("%d/%d jobs still active. Checking for completion again in 5 seconds...", activeJobs.size(), totalJobs));
//            System.out.println(String.join(", ", activeJobs.stream().map(job -> job.name).collect(Collectors.toList())));
>>>>>>> 46d49ff7
            int jobsInExecutor = ((ThreadPoolExecutor) DataManager.heavyExecutor).getActiveCount();
            LOG.info(String.format("Jobs in thread pool executor: %d", jobsInExecutor));
            LOG.info(String.format("Jobs completed by executor: %d", ((ThreadPoolExecutor) DataManager.heavyExecutor).getCompletedTaskCount()));
            Thread.sleep(5000);
        }
        long durationInMillis = System.currentTimeMillis() - startTime;
        LOG.info("MIGRATION COMPLETED IN {} SECONDS.", TimeUnit.MILLISECONDS.toSeconds(durationInMillis));
        System.exit(0);
    }

    public static boolean migrateEditorFeeds (String ...feedIdsToSkip) {
        // Open the Editor MapDB and write a snapshot to the SQL database.
        GlobalTx gtx = VersionedDataStore.getGlobalTx();
        try {
            long startTime = System.currentTimeMillis();
            int count = 0;
            int snapshotCount = gtx.snapshots.values().size();
            LOG.info(snapshotCount + " snapshots to convert");

            Set<String> feedSourcesEncountered = new HashSet<>();
            // Iterate over the provided snapshots and convert each one. Note: this will skip snapshots for feed IDs that
            // don't exist as feed sources in MongoDB.
            for (Map.Entry<Fun.Tuple2<String, Integer>, Snapshot> entry : gtx.snapshots.entrySet()) {
                Snapshot snapshot = entry.getValue();
                Fun.Tuple2<String, Integer> key = entry.getKey();
                String feedSourceId = key.a;
                // Get feed source from MongoDB.
                FeedSource feedSource = Persistence.feedSources.getById(feedSourceId);
                if (feedSource != null) {
                    // Only migrate the feeds that have a feed source record in the MongoDB.
                    if (feedIdsToSkip != null && Arrays.asList(feedIdsToSkip).contains(feedSourceId)) {
                        // If list of feed IDs to skip is provided and the current feed ID matches, skip it.
                        LOG.info("Skipping feed. ID found in list to skip. id: " + feedSourceId);
                        continue;
                    }
                    if (!feedSourcesEncountered.contains(feedSource.id)) {
                        // If this is the first feed encountered, load the editor buffer.
                        ConvertEditorMapDBToSQL convertEditorBufferToSQL = new ConvertEditorMapDBToSQL(snapshot.id.a, null);
                        DataManager.heavyExecutor.execute(convertEditorBufferToSQL);
                        count++;
                    }
                    ConvertEditorMapDBToSQL convertEditorMapDBToSQL = new ConvertEditorMapDBToSQL(snapshot.id.a, snapshot.id.b);
                    DataManager.heavyExecutor.execute(convertEditorMapDBToSQL);
                    LOG.info(count + "/" + snapshotCount + " snapshot conversion queued");
                    feedSourcesEncountered.add(feedSource.id);
                    count++;
                } else {
                    LOG.info("Not converting snapshot. Feed source Id does not exist in application data" + feedSourceId);
                }
            }
//            long duration = System.currentTimeMillis() - startTime;
//            LOG.info("Converting " + snapshotCount + " snapshots took " + TimeUnit.MILLISECONDS.toMinutes(duration) + " minutes");
            return true;
        } catch (Exception e) {
            LOG.error("Migrating editor feeds FAILED");
            e.printStackTrace();
            return false;
        } finally {
            gtx.rollbackIfOpen();
        }
    }

    public static boolean migrateSingleSnapshot (Fun.Tuple2<String, Integer> decodedId) {
        if (decodedId == null) {
            // Use Cortland if no feed provided
            decodedId = new Fun.Tuple2<>(CORTLAND_FEED_ID, 12);
        }
        new ConvertEditorMapDBToSQL(decodedId.a, decodedId.b).run();
        return true;
    }
}<|MERGE_RESOLUTION|>--- conflicted
+++ resolved
@@ -100,15 +100,9 @@
         int totalJobs = StatusController.getAllJobs().size();
         while (!StatusController.filterActiveJobs(StatusController.getAllJobs()).isEmpty()) {
             // While there are still active jobs, continue waiting.
-<<<<<<< HEAD
-            ConcurrentHashSet<MonitorableJob> activeJobs = StatusController.filterActiveJobs(StatusController.getAllJobs());
+            Set<MonitorableJob> activeJobs = StatusController.filterActiveJobs(StatusController.getAllJobs());
             LOG.info(String.format("%d/%d jobs still active. Checking for completion again in 5 seconds...", activeJobs.size(), totalJobs));
 //            LOG.info(String.join(", ", activeJobs.stream().map(job -> job.name).collect(Collectors.toList())));
-=======
-            Set<MonitorableJob> activeJobs = StatusController.filterActiveJobs(StatusController.getAllJobs());
-            System.out.println(String.format("%d/%d jobs still active. Checking for completion again in 5 seconds...", activeJobs.size(), totalJobs));
-//            System.out.println(String.join(", ", activeJobs.stream().map(job -> job.name).collect(Collectors.toList())));
->>>>>>> 46d49ff7
             int jobsInExecutor = ((ThreadPoolExecutor) DataManager.heavyExecutor).getActiveCount();
             LOG.info(String.format("Jobs in thread pool executor: %d", jobsInExecutor));
             LOG.info(String.format("Jobs completed by executor: %d", ((ThreadPoolExecutor) DataManager.heavyExecutor).getCompletedTaskCount()));
