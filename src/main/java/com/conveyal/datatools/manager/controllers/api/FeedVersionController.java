--- conflicted
+++ resolved
@@ -5,12 +5,9 @@
 import com.conveyal.datatools.manager.auth.Auth0UserProfile;
 import com.conveyal.datatools.manager.auth.Actions;
 import com.conveyal.datatools.manager.jobs.CreateFeedVersionFromSnapshotJob;
-<<<<<<< HEAD
 import com.conveyal.datatools.manager.jobs.GisExportJob;
-=======
 import com.conveyal.datatools.manager.jobs.MergeFeedsJob;
 import com.conveyal.datatools.manager.jobs.MergeFeedsType;
->>>>>>> 56589dc1
 import com.conveyal.datatools.manager.jobs.ProcessSingleFeedJob;
 import com.conveyal.datatools.manager.models.FeedDownloadToken;
 import com.conveyal.datatools.manager.models.FeedSource;
@@ -34,12 +31,9 @@
 import java.util.Arrays;
 import java.util.Collection;
 import java.util.Date;
-<<<<<<< HEAD
 import java.util.List;
-=======
 import java.util.HashSet;
 import java.util.Set;
->>>>>>> 56589dc1
 
 import static com.conveyal.datatools.common.utils.S3Utils.downloadFromS3;
 import static com.conveyal.datatools.common.utils.SparkUtils.copyRequestStreamIntoFile;
@@ -47,11 +41,8 @@
 import static com.conveyal.datatools.common.utils.SparkUtils.formatJobMessage;
 import static com.conveyal.datatools.common.utils.SparkUtils.logMessageAndHalt;
 import static com.conveyal.datatools.manager.controllers.api.FeedSourceController.checkFeedSourcePermissions;
-<<<<<<< HEAD
 import static com.mongodb.client.model.Filters.eq;
-=======
 import static com.conveyal.datatools.manager.jobs.MergeFeedsType.REGIONAL;
->>>>>>> 56589dc1
 import static spark.Spark.delete;
 import static spark.Spark.get;
 import static spark.Spark.post;
@@ -280,7 +271,6 @@
     }
 
     /**
-<<<<<<< HEAD
      * HTTP endpoint to initiate an export of a shapefile containing the stops or routes of one or
      * more feed versions. NOTE: the job ID returned must be used by the requester to download the
      * zipped shapefile once the job has completed.
@@ -315,7 +305,8 @@
         try {
             return downloadFile(file, file.getName(), req, res);
         } catch (Exception e) {
-            logMessageAndHalt(req, 500, "Unknown error occurred while downloading feed version shapefile", e);
+            logMessageAndHalt(req, 500,
+                "Unknown error occurred while downloading feed version shapefile", e);
         } finally {
             if (!file.delete()) {
                 LOG.error("Could not delete shapefile {}. Storage issues may occur.", token.filePath);
@@ -326,7 +317,9 @@
             Persistence.tokens.removeById(token.id);
         }
         return null;
-=======
+    }
+
+    /**
      * HTTP controller that handles merging multiple feed versions for a given feed source, with version IDs specified
      * in a comma-separated string in the feedVersionIds query parameter and merge type specified in mergeType query
      * parameter. NOTE: REGIONAL merge type should only be handled through {@link ProjectController#mergeProjectFeeds(Request, Response)}.
@@ -370,7 +363,6 @@
         MergeFeedsJob mergeFeedsJob = new MergeFeedsJob(userProfile.getUser_id(), versions, "merged", mergeType);
         DataManager.heavyExecutor.execute(mergeFeedsJob);
         return SparkUtils.formatJobMessage(mergeFeedsJob.jobId, "Merging feed versions...");
->>>>>>> 56589dc1
     }
 
     /**
