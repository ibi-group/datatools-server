package com.conveyal.datatools.manager.jobs.feedmerge;

import com.conveyal.datatools.manager.jobs.MergeFeedsJob;
import com.conveyal.gtfs.error.NewGTFSError;
import com.conveyal.gtfs.loader.Table;
import org.slf4j.Logger;
import org.slf4j.LoggerFactory;

import java.io.IOException;
import java.time.LocalDate;
import java.util.Set;
import java.util.zip.ZipOutputStream;

import static com.conveyal.datatools.manager.jobs.feedmerge.MergeFeedsType.SERVICE_PERIOD;
import static com.conveyal.datatools.manager.utils.MergeFeedUtils.getTableScopedValue;

public class CalendarDatesMergeLineContext extends MergeLineContext {
    private static final Logger LOG = LoggerFactory.getLogger(CalendarDatesMergeLineContext.class);

    /** Holds the date used to check calendar validity */
    private LocalDate futureFeedFirstDateForCalendarValidity;

    public CalendarDatesMergeLineContext(MergeFeedsJob job, Table table, ZipOutputStream out) throws IOException {
        super(job, table, out);
    }

    @Override
    public boolean checkFieldsForMergeConflicts(Set<NewGTFSError> idErrors, FieldContext fieldContext) throws IOException {
        return checkCalendarDatesIds(fieldContext);
    }

    @Override
    public void startNewFeed(int feedIndex) throws IOException {
        super.startNewFeed(feedIndex);
        futureFeedFirstDateForCalendarValidity = getFutureFeedFirstDateForCheckingCalendarValidity();
    }

    private boolean checkCalendarDatesIds(FieldContext fieldContext) throws IOException {
        boolean shouldSkipRecord = false;
        // Drop any calendar_dates.txt records from the existing feed for dates that are
        // not before the first date of the future feed.
        LocalDate date = getCsvDate("date");
<<<<<<< HEAD
        if (isHandlingActiveFeed() && !date.isBefore(futureFeedFirstDateForCalendarValidity)) {
=======
        LocalDate futureFeedFirstDate = feedMergeContext.future.getFeedFirstDate();
        if (isHandlingActiveFeed() && !date.isBefore(futureFeedFirstDate)) {
>>>>>>> 225eb76e
            LOG.warn(
                "Skipping calendar_dates entry {} because it operates in the time span of future feed (i.e., after or on {}).",
                keyValue,
                futureFeedFirstDateForCalendarValidity);
            String key = getTableScopedValue(table, getIdScope(), keyValue);
            mergeFeedsResult.skippedIds.add(key);
            shouldSkipRecord = true;
        }
        // Track service ID because we want to avoid removing trips that may reference this
        // service_id when the service_id is used by calendar.txt records that operate in
        // the valid date range, i.e., before the future feed's first date.
        if (!shouldSkipRecord && fieldContext.nameEquals(SERVICE_ID)) mergeFeedsResult.serviceIds.add(fieldContext.getValueToWrite());

        return !shouldSkipRecord;
    }

    /**
     * Obtains the future feed start date to use
     * if the future feed's first date is before its first calendar start date,
     * when checking MTC calendar_dates and calendar records for modification/exclusion.
     */
    private LocalDate getFutureFeedFirstDateForCheckingCalendarValidity() {
        LocalDate futureFirstCalendarStartDate = feedMergeContext.futureFirstCalendarStartDate;
        LocalDate futureFeedFirstDate = feedMergeContext.futureFeedFirstDate;
        if (
            isHandlingActiveFeed() &&
                job.mergeType.equals(SERVICE_PERIOD) &&
                futureFirstCalendarStartDate.isBefore(LocalDate.MAX) &&
<<<<<<< HEAD
                futureFeedFirstDate.isBefore(futureFirstCalendarStartDate)
        ) {
            return futureFirstCalendarStartDate;
=======
                feedMergeContext.future.getFeedFirstDate().isBefore(futureFirstCalendarStartDate)
        ) {
            // If the future feed's first date is before its first calendar start date,
            // override the future feed first date with the calendar start date for use when checking
            // MTC calendar_dates and calendar records for modification/exclusion.
            feedMergeContext.future.setFeedFirstDate(futureFirstCalendarStartDate);
>>>>>>> 225eb76e
        }
        return futureFeedFirstDate;
    }
}<|MERGE_RESOLUTION|>--- conflicted
+++ resolved
@@ -40,12 +40,7 @@
         // Drop any calendar_dates.txt records from the existing feed for dates that are
         // not before the first date of the future feed.
         LocalDate date = getCsvDate("date");
-<<<<<<< HEAD
         if (isHandlingActiveFeed() && !date.isBefore(futureFeedFirstDateForCalendarValidity)) {
-=======
-        LocalDate futureFeedFirstDate = feedMergeContext.future.getFeedFirstDate();
-        if (isHandlingActiveFeed() && !date.isBefore(futureFeedFirstDate)) {
->>>>>>> 225eb76e
             LOG.warn(
                 "Skipping calendar_dates entry {} because it operates in the time span of future feed (i.e., after or on {}).",
                 keyValue,
@@ -69,23 +64,14 @@
      */
     private LocalDate getFutureFeedFirstDateForCheckingCalendarValidity() {
         LocalDate futureFirstCalendarStartDate = feedMergeContext.futureFirstCalendarStartDate;
-        LocalDate futureFeedFirstDate = feedMergeContext.futureFeedFirstDate;
+        LocalDate futureFeedFirstDate = feedMergeContext.future.getFeedFirstDate();
         if (
             isHandlingActiveFeed() &&
                 job.mergeType.equals(SERVICE_PERIOD) &&
                 futureFirstCalendarStartDate.isBefore(LocalDate.MAX) &&
-<<<<<<< HEAD
                 futureFeedFirstDate.isBefore(futureFirstCalendarStartDate)
         ) {
             return futureFirstCalendarStartDate;
-=======
-                feedMergeContext.future.getFeedFirstDate().isBefore(futureFirstCalendarStartDate)
-        ) {
-            // If the future feed's first date is before its first calendar start date,
-            // override the future feed first date with the calendar start date for use when checking
-            // MTC calendar_dates and calendar records for modification/exclusion.
-            feedMergeContext.future.setFeedFirstDate(futureFirstCalendarStartDate);
->>>>>>> 225eb76e
         }
         return futureFeedFirstDate;
     }
