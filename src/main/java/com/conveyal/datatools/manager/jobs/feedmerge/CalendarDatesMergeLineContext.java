--- conflicted
+++ resolved
@@ -25,13 +25,8 @@
     }
 
     @Override
-<<<<<<< HEAD
-    public void checkFieldsForMergeConflicts(Set<NewGTFSError> idErrors, FieldContext fieldContext) throws IOException {
-        checkCalendarDatesIds(fieldContext);
-=======
-    public boolean checkFieldsForMergeConflicts(Set<NewGTFSError> idErrors) throws IOException {
-        return checkCalendarDatesIds();
->>>>>>> 1806012c
+    public boolean checkFieldsForMergeConflicts(Set<NewGTFSError> idErrors, FieldContext fieldContext) throws IOException {
+        return checkCalendarDatesIds(fieldContext);
     }
 
     @Override
@@ -40,12 +35,8 @@
         futureFeedFirstDateForCalendarValidity = getFutureFeedFirstDateForCheckingCalendarValidity();
     }
 
-<<<<<<< HEAD
-    private void checkCalendarDatesIds(FieldContext fieldContext) throws IOException {
-=======
-    private boolean checkCalendarDatesIds() throws IOException {
+    private boolean checkCalendarDatesIds(FieldContext fieldContext) throws IOException {
         boolean shouldSkipRecord = false;
->>>>>>> 1806012c
         // Drop any calendar_dates.txt records from the existing feed for dates that are
         // not before the first date of the future feed.
         LocalDate date = getCsvDate("date");
@@ -61,13 +52,9 @@
         // Track service ID because we want to avoid removing trips that may reference this
         // service_id when the service_id is used by calendar.txt records that operate in
         // the valid date range, i.e., before the future feed's first date.
-<<<<<<< HEAD
-        if (!skipRecord && fieldContext.nameEquals(SERVICE_ID)) mergeFeedsResult.serviceIds.add(fieldContext.getValueToWrite());
-=======
-        if (!shouldSkipRecord && fieldNameEquals(SERVICE_ID)) mergeFeedsResult.serviceIds.add(getFieldContext().getValueToWrite());
+        if (!shouldSkipRecord && fieldContext.nameEquals(SERVICE_ID)) mergeFeedsResult.serviceIds.add(fieldContext.getValueToWrite());
 
         return !shouldSkipRecord;
->>>>>>> 1806012c
     }
 
     /**
