--- conflicted
+++ resolved
@@ -24,9 +24,8 @@
     }
 
     @Override
-<<<<<<< HEAD
-    public void checkFieldsForMergeConflicts(Set<NewGTFSError> idErrors, FieldContext fieldContext) throws IOException {
-        checkCalendarIds(idErrors, fieldContext);
+    public boolean checkFieldsForMergeConflicts(Set<NewGTFSError> idErrors, FieldContext fieldContext) throws IOException {
+        return checkCalendarIds(idErrors, fieldContext);
     }
 
     @Override
@@ -36,29 +35,9 @@
         // additional line to the file.
         addClonedServiceId();
     }
-=======
-    public boolean checkFieldsForMergeConflicts(Set<NewGTFSError> idErrors) throws IOException {
-        return checkCalendarIds(idErrors);
-    }
-
-    private boolean checkCalendarIds(Set<NewGTFSError> idErrors) throws IOException {
-        boolean shouldSkipRecord = false;
-        // If any service_id in the active feed matches with the future
-        // feed, it should be modified and all associated trip records
-        // must also be changed with the modified service_id.
-        // TODO How can we check that calendar_dates entries are
-        //  duplicates? I think we would need to consider the
-        //  service_id:exception_type:date as the unique key and include any
-        //  all entries as long as they are unique on this key.
-
-        if (hasDuplicateError(idErrors)) {
-            // Modify service_id and ensure that referencing trips
-            // have service_id updated.
-            updateAndRemapOutput();
-        }
->>>>>>> 1806012c
 
     private void checkCalendarIds(Set<NewGTFSError> idErrors, FieldContext fieldContext) throws IOException {
+        boolean shouldSkipRecord = false;
         if (isHandlingActiveFeed()) {
             LocalDate startDate = getCsvDate("start_date");
             // If a service_id from the active calendar has both the
@@ -129,13 +108,9 @@
         // Track service ID because we want to avoid removing trips that may reference this
         // service_id when the service_id is used by calendar_dates that operate in the valid
         // date range, i.e., before the future feed's first date.
-<<<<<<< HEAD
-        if (!skipRecord && fieldContext.nameEquals(SERVICE_ID)) mergeFeedsResult.serviceIds.add(fieldContext.getValueToWrite());
-=======
-        if (!shouldSkipRecord && fieldNameEquals(SERVICE_ID)) mergeFeedsResult.serviceIds.add(getFieldContext().getValueToWrite());
+        if (!shouldSkipRecord && fieldContext.nameEquals(SERVICE_ID)) mergeFeedsResult.serviceIds.add(fieldContext.getValueToWrite());
 
         return !shouldSkipRecord;
->>>>>>> 1806012c
     }
 
     /**
