package com.conveyal.datatools.manager.jobs;

import com.amazonaws.services.ec2.model.AmazonEC2Exception;
import com.amazonaws.services.ec2.model.CreateImageRequest;
import com.amazonaws.services.ec2.model.CreateImageResult;
import com.amazonaws.services.ec2.model.DeregisterImageRequest;
import com.amazonaws.services.ec2.model.DescribeImagesRequest;
import com.amazonaws.services.ec2.model.DescribeImagesResult;
import com.amazonaws.services.ec2.model.Image;
import com.amazonaws.services.ec2.model.Instance;
import com.conveyal.datatools.common.status.MonitorableJob;
import com.conveyal.datatools.manager.DataManager;
import com.conveyal.datatools.manager.auth.Auth0UserProfile;
import com.conveyal.datatools.manager.controllers.api.ServerController;
import com.conveyal.datatools.manager.models.OtpServer;
import com.conveyal.datatools.manager.persistence.Persistence;
import com.conveyal.datatools.manager.utils.TimeTracker;

import java.util.List;
import java.util.concurrent.TimeUnit;

import static com.conveyal.datatools.manager.models.EC2Info.AMI_CONFIG_PATH;

/**
 * Job that is dispatched during a {@link DeployJob} that spins up EC2 instances. This handles waiting for a graph build
 * image to be created after a graph build has completed.
 */
public class RecreateBuildImageJob extends MonitorableJob {
    private final List<Instance> graphBuildingInstances;
    private final OtpServer otpServer;
    private final DeployJob parentDeployJob;

    public RecreateBuildImageJob(
        DeployJob parentDeployJob,
        Auth0UserProfile owner,
        List<Instance> graphBuildingInstances
    ) {
        super(
            owner,
            String.format("Recreating build image for %s", parentDeployJob.getOtpServer().name),
            JobType.RECREATE_BUILD_IMAGE
        );
        this.parentDeployJob = parentDeployJob;
        this.otpServer = parentDeployJob.getOtpServer();
        this.graphBuildingInstances = graphBuildingInstances;
<<<<<<< HEAD
=======
        AWSCredentialsProvider credentials = AWSUtils.getCredentialsForRole(
            otpServer.role,
            "recreate-build-image"
        );
        ec2 = parentDeployJob.getCustomRegion() == null
            ? AWSUtils.getEC2ClientForCredentials(credentials)
            : AWSUtils.getEC2ClientForCredentials(credentials, parentDeployJob.getCustomRegion());
>>>>>>> 144defaa
    }

    @Override
    public void jobLogic() throws Exception {
        status.update("Creating build image", 5);
        // Create a new image of this instance.
        CreateImageRequest createImageRequest = new CreateImageRequest()
            .withInstanceId(graphBuildingInstances.get(0).getInstanceId())
            .withName(otpServer.ec2Info.buildImageName)
            .withDescription(otpServer.ec2Info.buildImageDescription);
<<<<<<< HEAD
        CreateImageResult createImageResult = parentDeployJob
            .getEC2ClientForDeployJob()
            .createImage(createImageRequest);
        // Wait for image creation to complete
=======
        CreateImageResult createImageResult = ec2.createImage(createImageRequest);
        // Wait for image creation to complete (it can take a few minutes)
>>>>>>> 144defaa
        String createdImageId = createImageResult.getImageId();
        status.update("Waiting for graph build image to be created...", 25);
        boolean imageCreated = false;
        DescribeImagesRequest describeImagesRequest = new DescribeImagesRequest()
            .withImageIds(createdImageId);
<<<<<<< HEAD
        while (!imageCreated) {
            DescribeImagesResult describeImagesResult = parentDeployJob
                .getEC2ClientForDeployJob()
                .describeImages(describeImagesRequest);
=======
        // wait for the image to be created. Also, make sure the parent DeployJob hasn't failed this job already.
        TimeTracker imageCreationTracker = new TimeTracker(1, TimeUnit.HOURS);
        while (!imageCreated && !status.error) {
            DescribeImagesResult describeImagesResult = ec2.describeImages(describeImagesRequest);
>>>>>>> 144defaa
            for (Image image : describeImagesResult.getImages()) {
                if (image.getImageId().equals(createdImageId)) {
                    // obtain the image state.
                    // See https://docs.aws.amazon.com/AWSJavaSDK/latest/javadoc/com/amazonaws/services/ec2/model/ImageState.html
                    String imageState = image.getState().toLowerCase();
                    if (imageState.equals("pending")) {
                        if (imageCreationTracker.hasTimedOut()) {
                            terminateInstanceAndFailWithMessage(
                                "It has taken over an hour for the graph build image to be created! Check the AWS console to see if the image was created successfully."
                            );
                            return;
                        }
                        // wait 2.5 seconds before making next request
                        try {
                            Thread.sleep(2500);
                        } catch (InterruptedException e) {
                            terminateInstanceAndFailWithMessage(
                                "Failed while waiting for graph build image creation to complete!",
                                e
                            );
                            return;
                        }
                    } else if (imageState.equals("available")) {
                        // success! Set imageCreated to true.
                        imageCreated = true;
                    } else {
                        // Any other image state is assumed to be a failure
                        terminateInstanceAndFailWithMessage(
                            String.format("Graph build image creation failed! Image state became `%s`", imageState)
                        );
                        return;
                    }
                }
            }
        }
        // If the parent DeployJob has already failed this job, exit immediately.
        if (status.error) return;
        status.update("Graph build image successfully created!", 70);
        // Deregister old image if it exists and is not the default datatools AMI ID and is not the server AMI ID
        String graphBuildAmiId = otpServer.ec2Info.buildAmiId;
        if (
            graphBuildAmiId != null &&
                !DataManager.getConfigPropertyAsText(AMI_CONFIG_PATH).equals(graphBuildAmiId) &&
                !graphBuildAmiId.equals(otpServer.ec2Info.amiId)
        ) {
            status.message = "Deregistering old build image";
            DeregisterImageRequest deregisterImageRequest = new DeregisterImageRequest()
                .withImageId(graphBuildAmiId);
            parentDeployJob.getEC2ClientForDeployJob().deregisterImage(deregisterImageRequest);
        }
        status.update("Updating Server build AMI info", 80);
        // Update OTP Server info
        otpServer.ec2Info.buildAmiId = createdImageId;
        otpServer.ec2Info.recreateBuildImage = false;
        Persistence.servers.replace(otpServer.id, otpServer);
        status.update("Server build AMI info updated", 90);
        // terminate graph building instance if needed
        if (otpServer.ec2Info.hasSeparateGraphBuildConfig()) {
            status.message = "Terminating graph building instance";
            try {
                ServerController.terminateInstances(parentDeployJob.getEC2ClientForDeployJob(), graphBuildingInstances);
            } catch (AmazonEC2Exception e) {
                status.fail(
                    "Graph build image successfully created, but failed to terminate graph building instance!",
                    e
                );
            }
        }
        status.completeSuccessfully("Graph build image successfully created!");
    }

    private void terminateInstanceAndFailWithMessage(String message) {
        terminateInstanceAndFailWithMessage(message, null);
    }

    /**
     * Terminates the graph building instance and fails with the given message and Exception.
     */
    private void terminateInstanceAndFailWithMessage(String message, Exception e) {
        ServerController.terminateInstances(ec2, graphBuildingInstances);
        status.fail(message, e);
    }
}<|MERGE_RESOLUTION|>--- conflicted
+++ resolved
@@ -43,16 +43,6 @@
         this.parentDeployJob = parentDeployJob;
         this.otpServer = parentDeployJob.getOtpServer();
         this.graphBuildingInstances = graphBuildingInstances;
-<<<<<<< HEAD
-=======
-        AWSCredentialsProvider credentials = AWSUtils.getCredentialsForRole(
-            otpServer.role,
-            "recreate-build-image"
-        );
-        ec2 = parentDeployJob.getCustomRegion() == null
-            ? AWSUtils.getEC2ClientForCredentials(credentials)
-            : AWSUtils.getEC2ClientForCredentials(credentials, parentDeployJob.getCustomRegion());
->>>>>>> 144defaa
     }
 
     @Override
@@ -63,31 +53,22 @@
             .withInstanceId(graphBuildingInstances.get(0).getInstanceId())
             .withName(otpServer.ec2Info.buildImageName)
             .withDescription(otpServer.ec2Info.buildImageDescription);
-<<<<<<< HEAD
         CreateImageResult createImageResult = parentDeployJob
             .getEC2ClientForDeployJob()
             .createImage(createImageRequest);
-        // Wait for image creation to complete
-=======
-        CreateImageResult createImageResult = ec2.createImage(createImageRequest);
-        // Wait for image creation to complete (it can take a few minutes)
->>>>>>> 144defaa
+
+        // Wait for the image to be created (it can take a few minutes). Also, make sure the parent DeployJob hasn't
+        // failed this job already.
+        TimeTracker imageCreationTracker = new TimeTracker(1, TimeUnit.HOURS);
         String createdImageId = createImageResult.getImageId();
         status.update("Waiting for graph build image to be created...", 25);
         boolean imageCreated = false;
         DescribeImagesRequest describeImagesRequest = new DescribeImagesRequest()
             .withImageIds(createdImageId);
-<<<<<<< HEAD
-        while (!imageCreated) {
+        while (!imageCreated && !status.error) {
             DescribeImagesResult describeImagesResult = parentDeployJob
                 .getEC2ClientForDeployJob()
                 .describeImages(describeImagesRequest);
-=======
-        // wait for the image to be created. Also, make sure the parent DeployJob hasn't failed this job already.
-        TimeTracker imageCreationTracker = new TimeTracker(1, TimeUnit.HOURS);
-        while (!imageCreated && !status.error) {
-            DescribeImagesResult describeImagesResult = ec2.describeImages(describeImagesRequest);
->>>>>>> 144defaa
             for (Image image : describeImagesResult.getImages()) {
                 if (image.getImageId().equals(createdImageId)) {
                     // obtain the image state.
