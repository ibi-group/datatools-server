package com.conveyal.datatools.manager.jobs;

import com.amazonaws.AmazonClientException;
import com.amazonaws.event.ProgressListener;
import com.amazonaws.services.ec2.AmazonEC2;
import com.amazonaws.services.ec2.AmazonEC2Client;
import com.amazonaws.services.ec2.model.AmazonEC2Exception;
import com.amazonaws.services.ec2.model.CreateTagsRequest;
import com.amazonaws.services.ec2.model.DescribeInstanceStatusRequest;
import com.amazonaws.services.ec2.model.DescribeInstancesRequest;
import com.amazonaws.services.ec2.model.IamInstanceProfileSpecification;
import com.amazonaws.services.ec2.model.Instance;
import com.amazonaws.services.ec2.model.InstanceNetworkInterfaceSpecification;
import com.amazonaws.services.ec2.model.Reservation;
import com.amazonaws.services.ec2.model.RunInstancesRequest;
import com.amazonaws.services.ec2.model.Tag;
import com.amazonaws.services.ec2.model.TerminateInstancesRequest;
import com.amazonaws.services.ec2.model.TerminateInstancesResult;
import com.amazonaws.services.elasticloadbalancingv2.model.DeregisterTargetsRequest;
import com.amazonaws.services.elasticloadbalancingv2.model.DeregisterTargetsResult;
import com.amazonaws.services.elasticloadbalancingv2.model.TargetDescription;
import com.amazonaws.services.s3.model.CopyObjectRequest;
import com.amazonaws.services.s3.transfer.TransferManager;
import com.amazonaws.services.s3.transfer.TransferManagerBuilder;
import com.amazonaws.services.s3.transfer.Upload;

import java.io.File;
import java.io.FileInputStream;
import java.io.FileNotFoundException;
import java.io.IOException;
import java.io.InputStream;
import java.net.HttpURLConnection;
import java.net.MalformedURLException;
import java.net.URL;
import java.nio.channels.Channels;
import java.nio.channels.FileChannel;
import java.nio.channels.WritableByteChannel;
import java.text.SimpleDateFormat;
import java.util.ArrayList;
import java.util.Collections;
import java.util.Date;
import java.util.HashMap;
import java.util.List;
import java.util.Map;
import java.util.Scanner;
import java.util.concurrent.ExecutorService;
import java.util.concurrent.Executors;
import java.util.concurrent.TimeUnit;
import java.util.stream.Collectors;

import com.amazonaws.waiters.Waiter;
import com.amazonaws.waiters.WaiterParameters;
import com.conveyal.datatools.common.status.MonitorableJob;
import com.conveyal.datatools.manager.DataManager;
import com.conveyal.datatools.manager.models.Deployment;
import com.conveyal.datatools.manager.models.OtpServer;
import com.conveyal.datatools.manager.persistence.FeedStore;
import com.conveyal.datatools.manager.persistence.Persistence;
import com.fasterxml.jackson.annotation.JsonProperty;
import org.apache.commons.codec.binary.Base64;
import org.slf4j.Logger;
import org.slf4j.LoggerFactory;

import static com.conveyal.datatools.manager.models.Deployment.DEFAULT_OTP_VERSION;
import static com.conveyal.datatools.manager.models.Deployment.DEFAULT_R5_VERSION;

/**
 * Deploy the given deployment to the OTP servers specified by targets.
 * @author mattwigway
 *
 */
public class DeployJob extends MonitorableJob {

    private static final Logger LOG = LoggerFactory.getLogger(DeployJob.class);
    private static final String bundlePrefix = "bundles";
    /** 
     * S3 bucket to upload deployment to. If not null, uses {@link OtpServer#s3Bucket}. Otherwise, defaults to 
     * {@link DataManager#feedBucket}
     * */
    private final String s3Bucket;
    private final int targetCount;
    private int tasksCompleted = 0;
    private int totalTasks;

    private AmazonEC2 ec2;
    private static final SimpleDateFormat DATE_FORMAT = new SimpleDateFormat("yyyy-MM-dd HH:mm:ss z");

    /** The deployment to deploy */
    private Deployment deployment;

    /** The OTP server to deploy to (also contains S3 information). */
    private final OtpServer otpServer;

    /** Temporary file that contains the deployment data */
    private File deploymentTempFile;

    /** This hides the status field on the parent class, providing additional fields. */
    public DeployStatus status;

    private String statusMessage;
    private int serverCounter = 0;
//    private String imageId;
    private String dateString = DATE_FORMAT.format(new Date());
    List<String> amiNameFilter = Collections.singletonList("ubuntu/images/hvm-ssd/ubuntu-xenial-16.04-amd64-server-????????");
    List<String> amiStateFilter = Collections.singletonList("available");

    @JsonProperty
    public String getDeploymentId () {
        return deployment.id;
    }

    public DeployJob(Deployment deployment, String owner, OtpServer otpServer) {
        // TODO add new job type or get rid of enum in favor of just using class names
        super(owner, "Deploying " + deployment.name, JobType.DEPLOY_TO_OTP);
        this.deployment = deployment;
        this.otpServer = otpServer;
        this.s3Bucket = otpServer.s3Bucket != null ? otpServer.s3Bucket : DataManager.feedBucket;
        // Use a special subclass of status here that has additional fields
        this.status = new DeployStatus();
        this.targetCount = otpServer.internalUrl != null ? otpServer.internalUrl.size() : 0;
        this.totalTasks = 1 + targetCount;
        status.message = "Initializing...";
        status.built = false;
        status.numServersCompleted = 0;
        status.totalServers = otpServer.internalUrl == null ? 0 : otpServer.internalUrl.size();
        // CONNECT TO EC2
        // FIXME Should this ec2 client be longlived?
        ec2 = AmazonEC2Client.builder().build();
//        imageId = ec2.describeImages(new DescribeImagesRequest().withOwners("099720109477").withFilters(new Filter("name", amiNameFilter), new Filter("state", amiStateFilter))).getImages().get(0).getImageId();
    }

    public void jobLogic () {
        if (otpServer.s3Bucket != null) totalTasks++;
        // FIXME
        if (otpServer.targetGroupArn != null) totalTasks++;
        try {
            deploymentTempFile = File.createTempFile("deployment", ".zip");
        } catch (IOException e) {
            statusMessage = "Could not create temp file for deployment";
            LOG.error(statusMessage);
            e.printStackTrace();
            status.fail(statusMessage);
            return;
        }

        LOG.info("Created deployment bundle file: " + deploymentTempFile.getAbsolutePath());

        // Dump the deployment bundle to the temp file.
        try {
            status.message = "Creating transit bundle (GTFS and OSM)";
            this.deployment.dump(deploymentTempFile, true, true, true);
            tasksCompleted++;
        } catch (Exception e) {
            statusMessage = "Error dumping deployment";
            LOG.error(statusMessage);
            e.printStackTrace();
            status.fail(statusMessage);
            return;
        }

        status.percentComplete = 100.0 * (double) tasksCompleted / totalTasks;
        LOG.info("Deployment pctComplete = {}", status.percentComplete);
        status.built = true;

<<<<<<< HEAD
        // Upload to S3, if specifically required by the OTPServer or needed for servers in the target group to fetch.
        if (otpServer.s3Bucket != null || otpServer.targetGroupArn != null) {
=======
        // Upload to S3, if applicable
        if(otpServer.s3Bucket != null) {
            if (!DataManager.useS3) {
                String message = "Cannot upload deployment to S3. Application not configured for s3 storage.";
                LOG.error(message);
                status.fail(message);
                return;
            }
            status.message = "Uploading to S3";
            status.uploadingS3 = true;
            LOG.info("Uploading deployment {} to s3", deployment.name);
            String key = null;
>>>>>>> c52d6f06
            try {
                uploadBundleToS3();
            } catch (AmazonClientException | InterruptedException e) {
                statusMessage = String.format("Error uploading (or copying) deployment bundle to s3://%s", s3Bucket);
                LOG.error(statusMessage, e);
                status.fail(statusMessage);
            }

        }

        // Handle spinning up new EC2 servers for the load balancer's target group.
        if (otpServer.targetGroupArn != null) {
            if ("true".equals(DataManager.getConfigPropertyAsText("modules.deployment.ec2.enabled"))) {
                replaceEC2Servers();
                // If creating a new server, there is no need to deploy to an existing one.
                return;
            } else {
                String message = "Cannot complete deployment. EC2 deployment disabled in server configuration.";
                LOG.error(message);
                status.fail(message);
                return;
            }
        }

        // If there are no OTP targets (i.e. we're only deploying to S3), we're done.
        if(otpServer.internalUrl != null) {
            // If we come to this point, there are internal URLs we need to deploy to (i.e., build graph over the wire).
            boolean sendOverWireSuccessful = buildGraphOverWire();
            if (!sendOverWireSuccessful) return;
            // Set baseUrl after success.
            status.baseUrl = otpServer.publicUrl;
        }
        status.completed = true;
    }

    private void uploadBundleToS3() throws InterruptedException, AmazonClientException {
        status.message = "Uploading to S3";
        status.uploadingS3 = true;
        String key = getS3BundleKey();
        LOG.info("Uploading deployment {} to s3://{}/{}", deployment.name, s3Bucket, key);
        TransferManager tx = TransferManagerBuilder.standard().withS3Client(FeedStore.s3Client).build();
        final Upload upload = tx.upload(s3Bucket, key, deploymentTempFile);

        upload.addProgressListener(
            (ProgressListener) progressEvent -> status.percentUploaded = upload.getProgress().getPercentTransferred()
        );

        upload.waitForCompletion();

        // Shutdown the Transfer Manager, but don't shut down the underlying S3 client.
        // The default behavior for shutdownNow shut's down the underlying s3 client
        // which will cause any following s3 operations to fail.
        tx.shutdownNow(false);

        // copy to [name]-latest.zip
        String copyKey = getLatestS3BundleKey();
        CopyObjectRequest copyObjRequest = new CopyObjectRequest(s3Bucket, key, s3Bucket, copyKey);
        FeedStore.s3Client.copyObject(copyObjRequest);
        LOG.info("Copied to s3://{}/{}", s3Bucket, copyKey);
        LOG.info("Uploaded to s3://{}/{}", s3Bucket, getS3BundleKey());
        status.update("Upload to S3 complete.", status.percentComplete + 10);
        status.uploadingS3 = false;
    }

    private boolean buildGraphOverWire() {
        // figure out what router we're using
        String router = deployment.routerId != null ? deployment.routerId : "default";

        // Send the deployment file over the wire to each OTP server.
        for (String rawUrl : otpServer.internalUrl) {
            status.message = "Deploying to " + rawUrl;
            status.uploading = true;
            LOG.info(status.message);

            URL url;
            try {
                url = new URL(rawUrl + "/routers/" + router);
            } catch (MalformedURLException e) {
                statusMessage = String.format("Malformed deployment URL %s", rawUrl);
                LOG.error(statusMessage);

                // do not set percentComplete to 100 because we continue to the next server
                // TODO: should this return instead so that the job is cancelled?
                status.error = true;
                status.message = statusMessage;
                continue;
            }

            // grab them synchronously, so that we only take down one OTP server at a time
            HttpURLConnection conn;
            try {
                conn = (HttpURLConnection) url.openConnection();
            } catch (IOException e) {
                statusMessage = String.format("Unable to open URL of OTP server %s", url);
                LOG.error(statusMessage);

                // do not set percentComplete to 100 because we continue to the next server
                // TODO: should this return instead so that the job is cancelled?
                status.error = true;
                status.message = statusMessage;
                continue;
            }

            conn.addRequestProperty("Content-Type", "application/zip");
            conn.setDoOutput(true);
            // graph build can take a long time but not more than an hour, I should think
            conn.setConnectTimeout(60 * 60 * 1000);
            conn.setFixedLengthStreamingMode(deploymentTempFile.length());

            // this makes it a post request so that we can upload our file
            WritableByteChannel post;
            try {
                post = Channels.newChannel(conn.getOutputStream());
            } catch (IOException e) {
                statusMessage = String.format("Could not open channel to OTP server %s", url);
                LOG.error(statusMessage);
                e.printStackTrace();
                status.fail(statusMessage);
                return false;
            }

            // retrieveById the input file
            FileChannel input;
            try {
                input = new FileInputStream(deploymentTempFile).getChannel();
            } catch (FileNotFoundException e) {
                LOG.error("Internal error: could not read dumped deployment!");
                status.fail("Internal error: could not read dumped deployment!");
                return false;
            }

            try {
                conn.connect();
            } catch (IOException e) {
                statusMessage = String.format("Unable to open connection to OTP server %s", url);
                LOG.error(statusMessage);
                status.fail(statusMessage);
                return false;
            }

            // copy
            try {
                input.transferTo(0, Long.MAX_VALUE, post);
            } catch (IOException e) {
                statusMessage = String.format("Unable to transfer deployment to server %s", url);
                LOG.error(statusMessage);
                e.printStackTrace();
                status.fail(statusMessage);
                return false;
            }

            try {
                post.close();
            } catch (IOException e) {
                String message = String.format("Error finishing connection to server %s", url);
                LOG.error(message);
                e.printStackTrace();
                status.fail(message);
                return false;
            }

            try {
                input.close();
            } catch (IOException e) {
                // do nothing
                LOG.warn("Could not close input stream for deployment file.");
            }

            status.uploading = false;

            // wait for the server to build the graph
            // TODO: timeouts?
            try {
                int code = conn.getResponseCode();
                if (code != HttpURLConnection.HTTP_CREATED) {
                    // Get input/error stream from connection response.
                    InputStream stream = code < HttpURLConnection.HTTP_BAD_REQUEST
                        ? conn.getInputStream()
                        : conn.getErrorStream();
                    String response;
                    try (Scanner scanner = new Scanner(stream)) {
                        scanner.useDelimiter("\\Z");
                        response = scanner.next();
                    }
                    statusMessage = String.format("Got response code %d from server due to %s", code, response);
                    LOG.error(statusMessage);
                    status.fail(statusMessage);
                    // Skip deploying to any other servers.
                    // There is no reason to take out the rest of the servers, it's going to have the same result.
                    return false;
                }
            } catch (IOException e) {
                statusMessage = String.format("Could not finish request to server %s", url);
                LOG.error(statusMessage);
                status.fail(statusMessage);
            }

            status.numServersCompleted++;
            tasksCompleted++;
            status.percentComplete = 100.0 * (double) tasksCompleted / totalTasks;
        }
        return true;
    }

    private String getS3BundleKey() {
        return String.format("%s/%s/%s.zip", bundlePrefix, deployment.projectId, this.jobId);
    }

    private String getLatestS3BundleKey() {
        return String.format("%s/%s/%s-latest.zip", bundlePrefix, deployment.projectId, deployment.parentProject().name.toLowerCase());
    }

    @Override
    public void jobFinished () {
        // Delete temp file containing OTP deployment (OSM extract and GTFS files) so that the server's disk storage
        // does not fill up.
        boolean deleted = deploymentTempFile.delete();
        if (!deleted) {
            LOG.error("Deployment {} not deleted! Disk space in danger of filling up.", deployment.id);
        }
        String message;
        if (!status.error) {
            // Update status with successful completion state only if no error was encountered.
            status.update(false, "Deployment complete!", 100, true);
            // Store the target server in the deployedTo field.
            LOG.info("Updating deployment target to {} id={}", otpServer.id, deployment.id);
            Persistence.deployments.updateField(deployment.id, "deployedTo", otpServer.id);
            // Update last deployed field.
            Persistence.deployments.updateField(deployment.id, "lastDeployed", new Date());
            message = String.format("Deployment %s successfully deployed to %s", deployment.name, otpServer.publicUrl);
        } else {
            message = String.format("WARNING: Deployment %s failed to deploy to %s", deployment.name, otpServer.publicUrl);
        }
        // Send notification to those subscribed to updates for the deployment.
        NotifyUsersForSubscriptionJob.createNotification("deployment-updated", deployment.id, message);
    }

    public void replaceEC2Servers() {
        try {
            // First start graph-building instance and wait for graph to successfully build.
            List<Instance> instances = startEC2Instances(1);
            if (instances.size() > 1) {
                // FIXME is this check/shutdown entirely unnecessary?
                status.fail("CRITICAL: More than one server initialized for graph building. Cancelling job. Please contact system administrator.");
                // Terminate new instances.
                // FIXME Should this ec2 client be longlived?
                ec2.terminateInstances(new TerminateInstancesRequest(getIds(instances)));
            }
            // FIXME What if instances list is empty?
            MonitorServerStatusJob monitorInitialServerJob = new MonitorServerStatusJob(owner, deployment, instances.get(0), otpServer);
            monitorInitialServerJob.run();
            status.update("Graph build is complete!", 50);
            // Spin up remaining servers which will download the graph from S3.
            int remainingServerCount = otpServer.instanceCount <= 0 ? 0 : otpServer.instanceCount - 1;
            if (remainingServerCount > 0) {
                // Spin up remaining EC2 instances.
                List<Instance> remainingInstances = startEC2Instances(remainingServerCount);
                instances.addAll(remainingInstances);
                // Create new thread pool to monitor server setup so that the servers are monitored in parallel.
                ExecutorService service = Executors.newFixedThreadPool(remainingServerCount);
                for (Instance instance : remainingInstances) {
                    // Note: new instances are added
                    MonitorServerStatusJob monitorServerStatusJob = new MonitorServerStatusJob(owner, deployment, instance, otpServer);
                    service.submit(monitorServerStatusJob);
                }
                // Shutdown thread pool once the jobs are completed and wait for its termination. Once terminated, we can
                // consider the servers up and running (or they have failed to initialize properly).
                service.shutdown();
                service.awaitTermination(4, TimeUnit.HOURS);
            }
            String finalMessage = "Server setup is complete!";
            if (otpServer.instanceIds != null) {
                // Deregister old instances from load balancer. (Note: new instances are registered with load balancer in
                // MonitorServerStatusJob.)
                LOG.info("Deregistering instances from load balancer {}", otpServer.instanceIds);
                TargetDescription[] targetDescriptions = otpServer.instanceIds
                        .stream()
                        .map(id -> new TargetDescription().withId(id)).toArray(TargetDescription[]::new);
                DeregisterTargetsRequest deregisterTargetsRequest = new DeregisterTargetsRequest()
                        .withTargetGroupArn(otpServer.targetGroupArn)
                        .withTargets(targetDescriptions);
                DeregisterTargetsResult deregisterTargetsResult = com.amazonaws.services.elasticloadbalancingv2.AmazonElasticLoadBalancingClient.builder().build()
                        .deregisterTargets(deregisterTargetsRequest);
                // Terminate old instances.
                LOG.info("Terminating instances {}", otpServer.instanceIds);
                try {
                    TerminateInstancesRequest terminateInstancesRequest = new TerminateInstancesRequest().withInstanceIds(otpServer.instanceIds);
                    TerminateInstancesResult terminateInstancesResult = ec2.terminateInstances(terminateInstancesRequest);
                } catch (AmazonEC2Exception e) {
                    LOG.warn("Could not terminate EC2 instances {}", otpServer.instanceIds);
                    finalMessage = String.format("Server setup is complete! (WARNING: Could not terminate previous EC2 instances: %s", otpServer.instanceIds);
                }
            }
            // Update list of instance IDs with new list.
            Persistence.servers.updateField(otpServer.id, "instanceIds", getIds(instances));
            // Job is complete? FIXME Do we need a status check here?
            status.update(false, finalMessage, 100, true);
        } catch (Exception e) {
            LOG.error("Could not deploy to EC2 server", e);
            status.fail("Could not deploy to EC2 server", e);
        }
    }

    private List<Instance> startEC2Instances(int count) {
        // User data should contain info about:
        // 1. Downloading GTFS/OSM info (s3)
        // 2. Time to live until shutdown/termination (for test servers)
        // 3. Hosting / nginx
        // FIXME: Allow for r5 servers to be created.
        String userData = constructUserData(deployment.r5);
        // The subnet ID should only change if starting up a server in some other AWS account. This is not
        // likely to be a requirement.
        // Define network interface so that a public IP can be associated with server.
        InstanceNetworkInterfaceSpecification interfaceSpecification = new InstanceNetworkInterfaceSpecification()
                .withSubnetId(DataManager.getConfigPropertyAsText("modules.deployment.ec2.subnet"))
                .withAssociatePublicIpAddress(true)
                .withGroups(DataManager.getConfigPropertyAsText("modules.deployment.ec2.securityGroup"))
                .withDeviceIndex(0);

        RunInstancesRequest runInstancesRequest = new RunInstancesRequest()
                .withNetworkInterfaces(interfaceSpecification)
                .withInstanceType(otpServer.instanceType)
                .withMinCount(count)
                .withMaxCount(count)
                .withIamInstanceProfile(new IamInstanceProfileSpecification().withArn(DataManager.getConfigPropertyAsText("modules.deployment.ec2.arn")))
                .withImageId(DataManager.getConfigPropertyAsText("modules.deployment.ec2.ami"))
                .withKeyName(DataManager.getConfigPropertyAsText("modules.deployment.ec2.keyName"))
                // This will have the instance terminate when it is shut down.
                .withInstanceInitiatedShutdownBehavior("terminate")
                .withUserData(Base64.encodeBase64String(userData.getBytes()));
        final List<Instance> instances = ec2.runInstances(runInstancesRequest).getReservation().getInstances();

        List<String> instanceIds = getIds(instances);
        Map<String, String> instanceIpAddresses = new HashMap<>();
        // Wait so that create tags request does not fail because instances not found.
        try {
            Waiter<DescribeInstanceStatusRequest> waiter = ec2.waiters().instanceStatusOk();
//            ec2.waiters().systemStatusOk()
            long beginWaiting = System.currentTimeMillis();
            waiter.run(new WaiterParameters<>(new DescribeInstanceStatusRequest().withInstanceIds(instanceIds)));
            LOG.info("Instance status is OK after {} ms", (System.currentTimeMillis() - beginWaiting));
        } catch (Exception e) {
            LOG.error("Waiter for instance status check failed.", e);
            status.fail("Waiter for instance status check failed.");
            // FIXME: Terminate instance???
            return Collections.EMPTY_LIST;
        }
        for (Instance instance : instances) {
            // The public IP addresses will likely be null at this point because they take a few seconds to initialize.
            instanceIpAddresses.put(instance.getInstanceId(), instance.getPublicIpAddress());
            String serverName = String.format("%s %s (%s) %d", deployment.r5 ? "r5" : "otp", deployment.name, dateString, serverCounter++);
            LOG.info("Creating tags for new EC2 instance {}", serverName);
            ec2.createTags(new CreateTagsRequest()
                    .withTags(new Tag("Name", serverName))
                    .withTags(new Tag("projectId", deployment.projectId))
                    .withResources(instance.getInstanceId())
            );
        }
        List<Instance> updatedInstances = new ArrayList<>();
        while (instanceIpAddresses.values().contains(null)) {
            LOG.info("Checking that public IP addresses have initialized for EC2 instances.");
            // Reset instances list so that updated instances have the latest state information (e.g., public IP has
            // been assigned).
            updatedInstances.clear();
            // Check that all of the instances have public IPs.
            DescribeInstancesRequest describeInstancesRequest = new DescribeInstancesRequest().withInstanceIds(instanceIds);
            List<Reservation> reservations = ec2.describeInstances(describeInstancesRequest).getReservations();
            for (Reservation reservation  : reservations) {
                for (Instance instance : reservation.getInstances()) {
                    instanceIpAddresses.put(instance.getInstanceId(), instance.getPublicIpAddress());
                    updatedInstances.add(instance);
                }
            }
            try {
                Thread.sleep(10000);
            } catch (InterruptedException e) {
                e.printStackTrace();
            }
        }
        LOG.info("Public IP addresses have all been assigned. {}", instanceIpAddresses.values().toString());
        return updatedInstances;
    }

    private List<String> getIds (List<Instance> instances) {
        return instances.stream().map(Instance::getInstanceId).collect(Collectors.toList());
    }

    private String constructUserData(boolean r5) {
        // Prefix/name of JAR file (WITHOUT .jar) FIXME: make this configurable.
        String jarName = r5 ? deployment.r5Version : deployment.otpVersion;
        if (jarName == null) {
            // If there is no version specified, use the default (and persist value).
            jarName = r5 ? DEFAULT_R5_VERSION : DEFAULT_OTP_VERSION;
            Persistence.deployments.updateField(deployment.id, r5 ? "r5Version" : "otpVersion", jarName);
        }
        String tripPlanner = r5 ? "r5" : "otp";
        String s3JarBucket = r5 ? "r5-builds" : "opentripplanner-builds";
        String s3JarUrl = String.format("s3://%s/%s.jar", s3JarBucket, jarName);
        // FIXME Check that jar URL exists.
        String jarDir = String.format("/opt/%s", tripPlanner);
        String s3BundlePath = String.format("s3://%s/%s", s3Bucket, getS3BundleKey());
        boolean graphAlreadyBuilt = FeedStore.s3Client.doesObjectExist(s3Bucket, getS3GraphKey());
        List<String> lines = new ArrayList<>();
        String routerName = "default";
        String routerDir = String.format("/var/%s/graphs/%s", tripPlanner, routerName);
        // BEGIN USER DATA
        lines.add("#!/bin/bash");
        // Send trip planner logs to LOGFILE
        lines.add(String.format("BUILDLOGFILE=/var/log/%s-build.log", tripPlanner));
        lines.add(String.format("LOGFILE=/var/log/%s.log", tripPlanner));
        // Log user data setup to /var/log/user-data.log
        lines.add("exec > >(tee /var/log/user-data.log|logger -t user-data -s 2>/dev/console) 2>&1");
        // Create the directory for the graph inputs.
        lines.add(String.format("mkdir -p %s", routerDir));
        lines.add(String.format("chown ubuntu %s", routerDir));
        // Remove the current inputs and replace with inputs from S3.
        lines.add(String.format("rm -rf %s/*", routerDir));
        lines.add(String.format("aws s3 --region us-east-1 cp %s /tmp/bundle.zip", s3BundlePath));
        lines.add(String.format("unzip /tmp/bundle.zip -d %s", routerDir));
        // FIXME: Add ability to fetch custom bikeshare.xml file (CarFreeAtoZ)
        if (false) {
            lines.add(String.format("wget -O %s/bikeshare.xml ${config.bikeshareFeed}", routerDir));
            lines.add(String.format("printf \"{\\n  bikeRentalFile: \"bikeshare.xml\"\\n}\" >> %s/build-config.json\"", routerDir));
        }
        // Download trip planner JAR.
        lines.add(String.format("mkdir -p %s", jarDir));
        String region = deployment.r5 ? "eu-west-1" : "us-east-1";
        lines.add(String.format("aws s3 cp --region %s %s %s/%s.jar", region, s3JarUrl, jarDir, jarName));
        // Kill any running java process FIXME Currently the AMI we're using starts up OTP on startup, so we need to kill the java process in order to follow the below instructions
        lines.add("sudo pkill -9 -f java");
        if (graphAlreadyBuilt) {
            lines.add("echo 'downloading graph from s3'");
            // Download Graph from S3 and spin up trip planner.
            lines.add(String.format("aws s3 --region us-east-1 cp %s %s/Graph.obj", getS3GraphPath(), routerDir));
        } else {
            lines.add("echo 'starting graph build'");
            // Build the graph if Graph object (presumably this is the first instance to be started up).
            if (deployment.r5) lines.add(String.format("sudo -H -u ubuntu java -Xmx6G -jar %s/%s.jar point --build %s", jarDir, jarName, routerDir));
            else lines.add(String.format("sudo -H -u ubuntu java -jar %s/%s.jar --build %s > $BUILDLOGFILE 2>&1", jarDir, jarName, routerDir));
            // Upload the graph to S3.
            if (!deployment.r5) lines.add(String.format("aws s3 --region us-east-1 cp %s/Graph.obj %s", routerDir, getS3GraphPath()));
        }
        if (deployment.buildGraphOnly) {
            lines.add("echo 'shutting down server (build graph only specified in deployment target)'");
            lines.add("sudo poweroff");
        } else {
            lines.add("echo 'kicking off trip planner (logs at $LOGFILE)'");
            // Kick off the application. FIXME use sudo service opentripplanner start?
            if (deployment.r5) lines.add(String.format("sudo -H -u ubuntu nohup java -Xmx6G -Djava.util.Arrays.useLegacyMergeSort=true -jar %s/%s.jar point --isochrones %s > /var/log/r5.out 2>&1&", jarDir, jarName, routerDir));
            else lines.add(String.format("sudo -H -u ubuntu nohup java -jar %s/%s.jar --server --bindAddress 127.0.0.1 --router default > $LOGFILE 2>&1 &", jarDir, jarName));
        }
        return String.join("\n", lines);
    }

    private String getS3GraphKey() {
        return String.format("%s/%s/Graph.obj", deployment.projectId, this.jobId);
    }

    private String getS3GraphPath() {
        return String.format("s3://%s/%s", otpServer.s3Bucket, getS3GraphKey());
    }

    /**
     * Represents the current status of this job.
     */
    public static class DeployStatus extends Status {
        private static final long serialVersionUID = 1L;
        /** Did the manager build the bundle successfully */
        public boolean built;

        /** Is the bundle currently being uploaded to an S3 bucket? */
        public boolean uploadingS3;

        /** How much of the bundle has been uploaded? */
        public double percentUploaded;

        /** To how many servers have we successfully deployed thus far? */
        public int numServersCompleted;

        /** How many servers are we attempting to deploy to? */
        public int totalServers;

        /** Where can the user see the result? */
        public String baseUrl;

    }
}<|MERGE_RESOLUTION|>--- conflicted
+++ resolved
@@ -162,12 +162,8 @@
         LOG.info("Deployment pctComplete = {}", status.percentComplete);
         status.built = true;
 
-<<<<<<< HEAD
         // Upload to S3, if specifically required by the OTPServer or needed for servers in the target group to fetch.
         if (otpServer.s3Bucket != null || otpServer.targetGroupArn != null) {
-=======
-        // Upload to S3, if applicable
-        if(otpServer.s3Bucket != null) {
             if (!DataManager.useS3) {
                 String message = "Cannot upload deployment to S3. Application not configured for s3 storage.";
                 LOG.error(message);
@@ -178,7 +174,6 @@
             status.uploadingS3 = true;
             LOG.info("Uploading deployment {} to s3", deployment.name);
             String key = null;
->>>>>>> c52d6f06
             try {
                 uploadBundleToS3();
             } catch (AmazonClientException | InterruptedException e) {
