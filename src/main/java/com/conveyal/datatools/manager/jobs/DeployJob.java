--- conflicted
+++ resolved
@@ -609,7 +609,6 @@
                     // different instance type and/or ami exists for graph building, so update the number of instances
                     // to start up to be the full amount of instances.
                     status.numServersRemaining = Math.max(otpServer.ec2Info.instanceCount, 1);
-<<<<<<< HEAD
                     if (!otpServer.ec2Info.recreateBuildImage) {
                         // the build image should not be recreated, so immediately terminate the graph building
                         // instance. If image recreation is enabled, the graph building instance is terminated at the
@@ -625,11 +624,6 @@
                             // TODO make some kind of way to continue the job without failing, but also notify user
                             status.fail("Failed to terminate graph building instance!", e);
                         }
-=======
-                    if (recreateBuildImageExecutor == null) {
-                        // no recreate build image job was created, terminate the graph building instance immediately
-                        ServerController.terminateInstances(ec2, graphBuildingInstances);
->>>>>>> 88a8c0fe
                     }
                 } else {
                     // same configuration exists, so keep instance on and add to list of running instances
