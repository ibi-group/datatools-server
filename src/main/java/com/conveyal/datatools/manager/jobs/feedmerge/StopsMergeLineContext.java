--- conflicted
+++ resolved
@@ -29,13 +29,8 @@
     }
 
     @Override
-<<<<<<< HEAD
-    public void checkFieldsForMergeConflicts(Set<NewGTFSError> idErrors, FieldContext fieldContext) throws IOException {
-        checkRoutesAndStopsIds(idErrors, fieldContext);
-=======
-    public boolean checkFieldsForMergeConflicts(Set<NewGTFSError> idErrors) throws IOException {
+    public boolean checkFieldsForMergeConflicts(Set<NewGTFSError> idErrors, FieldContext fieldContext) throws IOException {
         return checkRoutesAndStopsIds(idErrors);
->>>>>>> 1806012c
     }
 
     /**
