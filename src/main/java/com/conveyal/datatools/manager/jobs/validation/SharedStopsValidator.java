--- conflicted
+++ resolved
@@ -140,13 +140,6 @@
                     seenStopIds.add(stopId);
                 }
 
-<<<<<<< HEAD
-                // Check for SS_02 (multiple primary stops per stop group)
-                if (stopGroupsWithPrimaryStops.contains(stopGroupId)) {
-                    registerError(NewGTFSError.forFeed(NewGTFSErrorType.SHARED_STOP_GROUP_MULTIPLE_PRIMARY_STOPS, stopGroupId));
-                } else if (configReader.get(IS_PRIMARY_INDEX).equals("true")) {
-                    stopGroupsWithPrimaryStops.add(stopGroupId);
-=======
                 // Check for SS_02 (multiple primary stops per stop group).
                 if (
                     configReader.get(headerIndices.get(SharedStopsHeader.IS_PRIMARY_INDEX)).equals("1") ||
@@ -157,7 +150,6 @@
                     } else {
                         stopGroupsWithPrimaryStops.add(stopGroupId);
                     }
->>>>>>> a36b3a61
                 }
 
                 // Check for SS_03 (stop_id referenced doesn't exist).
