--- conflicted
+++ resolved
@@ -137,14 +137,8 @@
 
         if (statusCode >= 500) {
             LOG.error(message);
-<<<<<<< HEAD
             Auth0UserProfile userProfile = request != null ? request.attribute("user") : null;
             ErrorUtils.reportToBugsnag(e, userProfile);
-=======
-
-            // create report to notify bugsnag if configured
-            ErrorUtils.reportToBugsnag(e, request.attribute("user"));
->>>>>>> 9f60ad31
         }
 
         JsonNode json = getObjectNode(message, statusCode, e);
