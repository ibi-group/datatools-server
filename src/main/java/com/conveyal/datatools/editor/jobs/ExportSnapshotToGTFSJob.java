package com.conveyal.datatools.editor.jobs;

import com.amazonaws.AmazonServiceException;
import com.conveyal.datatools.common.status.MonitorableJob;
import com.conveyal.datatools.common.utils.aws.CheckedAWSException;
import com.conveyal.datatools.common.utils.aws.S3Utils;
import com.conveyal.datatools.manager.DataManager;
import com.conveyal.datatools.manager.auth.Auth0UserProfile;
import com.conveyal.datatools.manager.models.FeedVersion;
import com.conveyal.datatools.manager.models.Snapshot;
import com.conveyal.gtfs.loader.FeedLoadResult;
import com.conveyal.gtfs.loader.JdbcGtfsExporter;
import com.fasterxml.jackson.annotation.JsonProperty;
import org.slf4j.Logger;
import org.slf4j.LoggerFactory;

import java.io.File;
import java.io.FileInputStream;
import java.io.IOException;

/**
 * This job will export a database snapshot (i.e., namespace) to a GTFS file. If a feed version is supplied in the
 * constructor, it will assume that the GTFS file is intended for ingestion into Data Tools as a new feed version.
 */
public class ExportSnapshotToGTFSJob extends MonitorableJob {

    private static final Logger LOG = LoggerFactory.getLogger(ExportSnapshotToGTFSJob.class);
    private final Snapshot snapshot;
    private final FeedVersion feedVersion;
    private File tempFile;
    private final boolean publishProprietaryFiles;

    public ExportSnapshotToGTFSJob(Auth0UserProfile owner, Snapshot snapshot, FeedVersion feedVersion, boolean publishProprietaryFiles) {
        super(owner, "Exporting snapshot " + snapshot.name, JobType.EXPORT_SNAPSHOT_TO_GTFS);
        this.snapshot = snapshot;
        this.feedVersion = feedVersion;
        this.publishProprietaryFiles = publishProprietaryFiles;
        status.update("Starting database snapshot...", 10);
    }

    public ExportSnapshotToGTFSJob(Auth0UserProfile owner, Snapshot snapshot, boolean publishProprietaryFiles) {
        this(owner, snapshot, null, publishProprietaryFiles);
    }

    @JsonProperty
    public Snapshot getSnapshot () {
        return snapshot;
    }

    @Override
    public void jobLogic() {
        // Determine if storing/publishing new feed version for snapshot. If not, all we're doing is writing the
        // snapshot to a GTFS file.
        boolean isNewVersion = feedVersion != null;
        try {
            tempFile = File.createTempFile("snapshot", "zip");
        } catch (IOException e) {
            e.printStackTrace();
            status.fail("Error creating local file for snapshot.", e);
            return;
        }
<<<<<<< HEAD
        JdbcGtfsExporter exporter = new JdbcGtfsExporter(snapshot.namespace, tempFile.getAbsolutePath(), DataManager.GTFS_DATA_SOURCE, true, true);
=======
        JdbcGtfsExporter exporter = new JdbcGtfsExporter(snapshot.namespace, tempFile.getAbsolutePath(), DataManager.GTFS_DATA_SOURCE, true, publishProprietaryFiles);
>>>>>>> 78bc0dbb
        FeedLoadResult result = exporter.exportTables();
        if (result.fatalException != null) {
            status.fail(String.format("Error (%s) encountered while exporting database tables.", result.fatalException));
            return;
        }

        // Override snapshot ID if exporting feed for use as new feed version.
        String filename = isNewVersion ? feedVersion.id : snapshot.id + ".zip";
        String bucketPrefix = isNewVersion ? "gtfs" : "snapshots";
        // FIXME: replace with use of refactored FeedStore.
        // Store the GTFS zip locally or on s3.
        status.update("Writing snapshot to GTFS file", 90);
        if (DataManager.useS3) {
            String s3Key = String.format("%s/%s", bucketPrefix, filename);
            try {
                S3Utils.getDefaultS3Client().putObject(S3Utils.DEFAULT_BUCKET, s3Key, tempFile);
            } catch (AmazonServiceException | CheckedAWSException e) {
                status.fail("Failed to upload file to S3", e);
                return;
            }
            LOG.info("Storing snapshot GTFS at {}", S3Utils.getDefaultBucketUriForKey(s3Key));
        } else {
            try {
                File gtfsFile = FeedVersion.feedStore.newFeed(filename, new FileInputStream(tempFile), null);
                if (isNewVersion) feedVersion.assignGtfsFileAttributes(gtfsFile);
            } catch (IOException e) {
                status.fail(String.format("Could not store feed for snapshot %s", snapshot.id), e);
            }
        }
    }

    @Override
    public void jobFinished () {
        if (!status.error) status.completeSuccessfully("Export complete!");
        // Delete snapshot temp file.
        if (tempFile != null) {
            LOG.info("Deleting temporary GTFS file for exported snapshot at {}", tempFile.getAbsolutePath());
            boolean deleted = tempFile.delete();
            if (!deleted) {
                LOG.warn("Temp file {} not deleted. This may contribute to storage space shortages.", tempFile.getAbsolutePath());
            }
        }
    }
}<|MERGE_RESOLUTION|>--- conflicted
+++ resolved
@@ -59,11 +59,7 @@
             status.fail("Error creating local file for snapshot.", e);
             return;
         }
-<<<<<<< HEAD
-        JdbcGtfsExporter exporter = new JdbcGtfsExporter(snapshot.namespace, tempFile.getAbsolutePath(), DataManager.GTFS_DATA_SOURCE, true, true);
-=======
         JdbcGtfsExporter exporter = new JdbcGtfsExporter(snapshot.namespace, tempFile.getAbsolutePath(), DataManager.GTFS_DATA_SOURCE, true, publishProprietaryFiles);
->>>>>>> 78bc0dbb
         FeedLoadResult result = exporter.exportTables();
         if (result.fatalException != null) {
             status.fail(String.format("Error (%s) encountered while exporting database tables.", result.fatalException));
