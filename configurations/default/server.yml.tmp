--- conflicted
+++ resolved
@@ -37,17 +37,9 @@
     url: /signs # eventually remove this
   user_admin:
     enabled: true
-<<<<<<< HEAD
-    url: /admin # eventually remove this
-  r5_network:
-    enabled: true
-  validator:
-    enabled: false
-=======
   # Enable GTFS+ module for testing purposes
   gtfsplus:
     enabled: true
->>>>>>> a68aa5fa
   gtfsapi:
     enabled: true
     load_on_fetch: false
